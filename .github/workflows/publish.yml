--- conflicted
+++ resolved
@@ -1,18 +1,9 @@
 name: Publish to PyPi
 
 on:
-<<<<<<< HEAD
   workflow_run:
     workflows: ["CI"]
-    types: [completed]
-=======
-   push:
-     branches:
-       - main
-   workflow_run:
-     workflows: ["CI"]
-     types: [completed]
->>>>>>> adab6b44
+    types: [completed]main
 
 jobs:
   build:
