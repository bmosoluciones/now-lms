--- conflicted
+++ resolved
@@ -31,11 +31,7 @@
                             {{ form.descripcion(class="form-control", id="descripcion", placeholder="Descripción del Grupo") }}
                         </div>
                     </div>
-<<<<<<< HEAD
-                    <br />
-=======
                     <br/>
->>>>>>> bc50e398
                     <button class="w-10 btn btn-lg btn-primary btn-block" type="submit">Crer Grupo</button>
                 </form>
             </div>
