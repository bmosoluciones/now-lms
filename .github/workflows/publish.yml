--- conflicted
+++ resolved
@@ -1,17 +1,13 @@
 name: Publish to PyPi
 
 on:
-<<<<<<< HEAD
-  push:
+  workflow_run:
+    workflows: ["CI"]
+    types: [completed]
     branches: main
     paths-ignore:
       - "docs/**"
       - "tests/**"
-=======
-  workflow_run:
-    workflows: ["CI"]
-    types: [completed]
->>>>>>> e65799f2
 
 jobs:
   build:
