{% set current_theme = current_theme() %}
<!doctype html>
<html lang="es" class="h-100">
    <head>
        {{ current_theme.headertags() }}
        <title>{{ title }}</title>

        {{ current_theme.local_style() }}
    </head>

    <body>
        {{ current_theme.navbar() }}

        <main>
            <form method="post">
                <div class="container">
                    <div class="py-5 text-center">
                        <h1 class="h2">
                            Esta a punto de inscribirse al curso {{ curso.codigo | upper}} - {{ curso.nombre | upper }}
                        </h1>
                        {{ form.csrf_token }}
                        <p class="lead">Complete la siguiente información para completar su registro.</p>
                    </div>
                    <div class="row g-5">
                        <div class="col-md-5 col-lg-4 order-md-last">
                            <h4 class="d-flex justify-content-between align-items-center mb-3">
                                <span class="text-primary">Resumen</span>
                            </h4>
                            <ul class="list-group mb-3">
                                <li class="list-group-item d-flex justify-content-between lh-sm">
                                    <div>
                                        <h6 class="my-0">Curso</h6>
                                        <small class="text-body-secondary">{{ curso.nombre }}</small>
                                    </div>
                                </li>
                                <li class="list-group-item d-flex justify-content-between lh-sm">
                                    <div>
                                        <h6 class="my-0">Descripción</h6>
                                        <small class="text-body-secondary">{{ curso.descripcion_corta }}</small>
                                    </div>
                                </li>
                                {% if curso.pagado %}
                                <li class="list-group-item d-flex justify-content-between lh-sm">
                                    <div>
                                        <h6 class="my-0">Precio</h6>
                                        <small class="text-body-secondary">{{ curso.precio | round(2) }}</small>
                                    </div>
                                </li>
                                <li class="list-group-item d-flex justify-content-between">
                                    <span>Total (USD)</span>
                                    <strong>{{ curso.precio | round(2) }}</strong>
                                    {% endif %}
                                </li>
                            </ul>
                        </div>
                        <div class="col-md-7 col-lg-8">
                            <h4 class="mb-3">Billing address</h4>
                            <div class="row g-3">
                                <div class="col-sm-6">
                                    <label for="nombre" class="form-label">Nombre</label>
                                    {{ form.nombre(class="form-control", id="nombre") }}
                                    <div class="invalid-feedback">Valid first name is required.</div>
                                </div>
                                <div class="col-sm-6">
                                    <label for="apellido" class="form-label">Apellido</label>
                                    {{ form.apellido(class="form-control", id="apellido") }}
                                    <div class="invalid-feedback">Valid last name is required.</div>
                                </div>
                                <div class="col-12">
                                    <label for="correo_electronico" class="form-label">Correo Electronico</label>
                                    {{ form.correo_electronico(class="form-control", id="correo_electronico") }}
                                    <div class="invalid-feedback">
                                        Please enter a valid email address for shipping updates.
                                    </div>
                                </div>
                                <div class="col-12">
                                    <label for="dirrecion1" class="form-label">Dirección</label>
                                    {{ form.direccion1(class="form-control", id="dirrecion1") }}
                                    <div class="invalid-feedback">Please enter your shipping address.</div>
                                </div>
                                <div class="col-12">
                                    <label for="direccion2" class="form-label">Dirección 2</label>
                                    {{ form.direccion2(class="form-control", id="direccion2") }}
                                </div>
                                <div class="col-md-5">
                                    <label for="pais" class="form-label">País</label>
                                    {{ form.pais(class="form-select", id="pais") }}
                                    <div class="invalid-feedback">Please select a valid country.</div>
                                </div>
                                <div class="col-md-4">
                                    <label for="provincia" class="form-label">Estado</label>
                                    {{ form.provincia(class="form-control", id="provincia") }}
                                    <div class="invalid-feedback">Please provide a valid state.</div>
                                </div>
                                <div class="col-md-3">
                                    <label for="codigo_postal" class="form-label">Código Postal</label>
                                    {{ form.codigo_postal(class="form-control", id="codigo_postal") }}
                                    <div class="invalid-feedback">Zip code required.</div>
                                </div>
                            </div>
                            <br />
                            {% if curso.pagado %} {% if curso.auditable %}
<<<<<<< HEAD
                            <button class="w-100 btn btn-warning mb-2" name="modo" value="audit" type="submit">
                                Auditar contenido del curso
                            </button>
                            <p class="small text-muted">
                                Puede acceder al contenido del curso pero no podrá resolver las evaluaciones u obtener un
                                certificado al finalizar.
                                <br />
                                Puede pagar el valor del curso antes de finalizarlo y acceder a las evaluaciones y la
=======
                            <a class="w-100 btn btn-warning" name="metodo" value="audit" type="submit"
                                >Auditar contenido del curso</a
                            >
                            <br />
                            <p>
                                Puede acceder al contenido del curso pero no podra resolver las evaluaciones u obtener un
                                certificado al finalizar.
                                <br />
                                Puede cancelar el valor curso antes de finalizarlo y accerder a las evaluaciones y la
>>>>>>> cd3f2f2e
                                certificación.
                            </p>
                            <br />
                            {% endif %}
<<<<<<< HEAD
                            <button class="w-100 btn btn-primary" name="modo" value="paid" type="submit">
                                Proceder al pago
                            </button>
                            {% else %}
                            <button class="w-100 btn btn-primary" name="modo" value="free" type="submit">
=======
                            <a class="w-100 btn btn-primary" name="metodo" value="take" type="submit">Proceder al pago</a>
                            {% else %}
                            <button class="w-100 btn btn-primary" name="metodo" value="free" type="submit">
>>>>>>> cd3f2f2e
                                Inscribirse al curso
                            </button>
                            {% endif %}
                        </div>
                    </div>
                </div>
            </form>
        </main>
    </body>
</html><|MERGE_RESOLUTION|>--- conflicted
+++ resolved
@@ -100,7 +100,7 @@
                             </div>
                             <br />
                             {% if curso.pagado %} {% if curso.auditable %}
-<<<<<<< HEAD
+
                             <button class="w-100 btn btn-warning mb-2" name="modo" value="audit" type="submit">
                                 Auditar contenido del curso
                             </button>
@@ -109,32 +109,18 @@
                                 certificado al finalizar.
                                 <br />
                                 Puede pagar el valor del curso antes de finalizarlo y acceder a las evaluaciones y la
-=======
-                            <a class="w-100 btn btn-warning" name="metodo" value="audit" type="submit"
-                                >Auditar contenido del curso</a
-                            >
-                            <br />
-                            <p>
-                                Puede acceder al contenido del curso pero no podra resolver las evaluaciones u obtener un
-                                certificado al finalizar.
-                                <br />
-                                Puede cancelar el valor curso antes de finalizarlo y accerder a las evaluaciones y la
->>>>>>> cd3f2f2e
+
                                 certificación.
                             </p>
                             <br />
                             {% endif %}
-<<<<<<< HEAD
+
                             <button class="w-100 btn btn-primary" name="modo" value="paid" type="submit">
                                 Proceder al pago
                             </button>
                             {% else %}
                             <button class="w-100 btn btn-primary" name="modo" value="free" type="submit">
-=======
-                            <a class="w-100 btn btn-primary" name="metodo" value="take" type="submit">Proceder al pago</a>
-                            {% else %}
-                            <button class="w-100 btn btn-primary" name="metodo" value="free" type="submit">
->>>>>>> cd3f2f2e
+
                                 Inscribirse al curso
                             </button>
                             {% endif %}
