--- conflicted
+++ resolved
@@ -98,16 +98,9 @@
 
 if DESARROLLO:
     CONFIGURACION["SQLALCHEMY_ECHO"] = True
-<<<<<<< HEAD
-
 
 # Corrige URI de conexion a la base de datos si el usuario omite el drive apropiado.
 
-=======
-
-# Corrige URI de conexion a la base de datos si el usuario omite el drive apropiado.
-
->>>>>>> 7135c631
 # En Heroku va a estar disponible psycopg2.
 # - https://devcenter.heroku.com/articles/connecting-heroku-postgres#connecting-in-python
 # - https://devcenter.heroku.com/changelog-items/2035
