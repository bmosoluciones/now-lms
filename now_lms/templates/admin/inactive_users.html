--- conflicted
+++ resolved
@@ -13,80 +13,6 @@
 
         <main>
             <div class="container px-0 py-3" id="user_list">
-<<<<<<< HEAD
-                <div class="row align-items-center border-bottom pb-3 mb-4">
-                    <div class="col-md-8">
-                        <h4 class="mb-0"><i class="bi bi-person-x me-2"></i>{{_("Usuarios pendientes de activación")}}</h4>
-                        <p class="text-muted mb-0">Usuarios registrados que requieren aprobación para acceder al sistema</p>
-                    </div>
-                </div>
-
-                <div class="card shadow-sm">
-                    <div class="card-body p-0">
-                        <div class="table-responsive">
-                            <table class="table table-hover mb-0">
-                                <caption class="ms-3 mt-2">
-                                    {{_("Lista de usuarios registrados en el sistema pendientes de activar.")}}
-                                </caption>
-                                <thead class="table-light">
-                                    <tr>
-                                        <th scope="col" class="fw-semibold">
-                                            <i class="bi bi-person me-1"></i>{{_("Usuario")}}
-                                        </th>
-                                        <th class="fw-semibold"><i class="bi bi-person-badge me-1"></i>{{_("Nombre")}}</th>
-                                        <th class="fw-semibold"><i class="bi bi-person-badge me-1"></i>{{_("Apellido")}}</th>
-                                        <th class="fw-semibold">
-                                            <i class="bi bi-envelope me-1"></i>{{_("Correo Electronico")}}
-                                        </th>
-                                        <th class="fw-semibold text-center">{{_("Accion")}}</th>
-                                    </tr>
-                                </thead>
-                                <tbody>
-                                    {% for item in consulta.items -%}
-                                    <tr>
-                                        <td>
-                                            <a
-                                                class="text-decoration-none fw-medium"
-                                                href="{{ url_for('user_profile.usuario', id_usuario=item.usuario) }}"
-                                            >
-                                                {{ item.usuario }}
-                                            </a>
-                                        </td>
-                                        <td>
-                                            <span class="text-muted">{{ item.nombre }}</span>
-                                        </td>
-                                        <td>
-                                            <span class="text-muted">{{ item.apellido }}</span>
-                                        </td>
-                                        <td>
-                                            <span class="text-muted">{{ item.correo_electronico }}</span>
-                                        </td>
-                                        <td>
-                                            <div class="btn-group" role="group" aria-label="Acciones del usuario">
-                                                <a
-                                                    href="{{ url_for('admin_profile.activar_usuario', user_id=item.id, ruta='usuarios_inactivos') }}"
-                                                    class="btn btn-sm btn-outline-success"
-                                                    title="Aprobar usuario"
-                                                >
-                                                    <i class="bi bi-check-circle" aria-hidden="true"></i>
-                                                </a>
-                                                <a
-                                                    href="{{ url_for('admin_profile.eliminar_usuario', user_id=item.id, ruta='usuarios_inactivos') }}"
-                                                    class="btn btn-sm btn-outline-danger"
-                                                    title="Rechazar usuario"
-                                                    onclick="return confirm('¿Está seguro de que desea rechazar este usuario?')"
-                                                >
-                                                    <i class="bi bi-x-circle" aria-hidden="true"></i>
-                                                </a>
-                                            </div>
-                                        </td>
-                                    </tr>
-                                    {% endfor %}
-                                </tbody>
-                            </table>
-                        </div>
-                    </div>
-=======
                 <h4 class="pb-2 border-bottom">{{_("Usuarios pendientes de activación.")}}</h4>
 
                 <div class="container" id="user_table">
@@ -146,7 +72,6 @@
                         </tbody>
                         {% endfor %}
                     </table>
->>>>>>> bc50e398
                 </div>
 
                 <div class="container" id="user_paginatios">
