{% import "macros.html" as macros %}

<!doctype html>
<html lang="es" class="h-100">

<head>

    {{ macros.headertags() }}
    <title>{{ config.titulo }}</title>

    <style>
        .bd-placeholder-img {
            font-size: 1.125rem;
            text-anchor: middle;
            -webkit-user-select: none;
            -moz-user-select: none;
            user-select: none;
        }

        @media (min-width: 768px) {
            .bd-placeholder-img-lg {
                font-size: 3.5rem;
            }
        }

    </style>
</head>

<body>

    {{ macros.navbar() }}

    <main>

        <section class="py-5 text-center container">
            <div class="row py-lg-5">
                <div class="col-lg-6 col-md-8 mx-auto">
                    <h1 class="fw-light">{{ config.titulo }}</h1>
                    <p class="lead text-muted">
                        {{ config.descripcion }}
                    </p>
                </div>
            </div>
        </section>

        {% if cursos.total > 0 %}
        <div class="album py-5 bg-light">
            <div class="container">

                <div class="row row-cols-1 row-cols-sm-2 row-cols-md-3 g-3">
                    {% for curso in cursos.items %}
                    <div class="col">
                        <div class="card shadow-sm">
<<<<<<< HEAD
                            {% if curso.portada %}
                            <img src="{{ curso.portada }}" alt="{{ curso.nombre }}" width="100%" height="225">
                            {% else %}
                            <svg class="bd-placeholder-img card-img-top" width="100%" height="225"
                                xmlns="http://www.w3.org/2000/svg" role="img" aria-label="Placeholder: Thumbnail"
                                preserveAspectRatio="xMidYMid slice" focusable="false">
                                <title> {{ curso.nombre }} </title>
                                <rect width="100%" height="100%" fill="#55595c" /><text x="50%" y="50%" fill="#eceeef"
                                    dy=".3em">{{ curso.nombre }}</text>
                            </svg>
                            {% endif %}
=======
                            <a href="{{ url_for("curso", course_code=curso.codigo )}}">
                                {% if curso.portada %}
                                <img src="{{ curso.portada }}" alt="{{ curso.nombre }}" width="100%" height="225">
                                {% else %}
                                <svg class="bd-placeholder-img card-img-top" width="100%" height="225"
                                    xmlns="http://www.w3.org/2000/svg" role="img" aria-label="Placeholder: Thumbnail"
                                    preserveAspectRatio="xMidYMid slice" focusable="false">
                                    <title> {{ curso.nombre }} </title>
                                    <rect width="100%" height="100%" fill="#55595c" /><text x="50%" y="50%"
                                        fill="#eceeef" dy=".3em">{{ curso.nombre }}</text>
                                </svg>
                                {% endif %}
                            </a>
>>>>>>> 28d2f41c

                            <div class="card-body">

                                <div class="d-flex d-flex justify-content-between">
                                    <strong>{{ curso.nombre }}</strong>
<<<<<<< HEAD



=======
>>>>>>> 28d2f41c
                                    {% if curso.nivel == 0 %}
                                    <img src="{{ url_for("static", filename='/icons/curso-level0.svg') }}"
                                        alt="{{ curso.nombre }}" width="20" height="20" alt="Nivel Introductorio">
                                    {% elif curso.nivel == 1 %}
                                    <img src="{{ url_for("static", filename='/icons/curso-level1.svg') }}"
                                        alt="{{ curso.nombre }}" width="20" height="20" alt="Nivel Principiante">
                                    {% elif curso.nivel == 2 %}
                                    <img src="{{ url_for("static", filename='/icons/curso-level2.svg') }}"
                                        alt="{{ curso.nombre }}" width="20" height="20" alt="Nivel Intermedio">
                                    {% elif curso.nivel == 3 %}
                                    <img src="{{ url_for("static", filename='/icons/curso-level3.svg') }}"
                                        alt="{{ curso.nombre }}" width="20" height="20" alt="Nivel Avanzado">
                                    {% endif %}
<<<<<<< HEAD




                                </div>
                                {{ curso.descripcion }}
=======
                                </div>
                                {{ curso.descripcion | truncate(120) }}
>>>>>>> 28d2f41c

                                <div class="d-flex justify-content-between align-items-center">

                                    <div class="btn-group">
                                        <a href="{{ url_for("curso", course_code=curso.codigo )}}"
                                            class="btn btn-sm btn-outline-secondary" role="button" aria-disabled="true">
                                            Ver Curso
                                        </a>
                                    </div>
                                    {% if curso.duracion %}
                                    <small class="text-muted">{{ curso.duracion }} mins</small>
                                    {% endif %}
                                    {% if curso.precio %}
                                    <small>{{ curso.precio | float }} USD</small>
                                    {% else %}
                                    <small>Gratis</small>
                                    {% endif %}
                                </div>
                            </div>
                        </div>
                    </div>
                    {% endfor %}
                </div>
            </div>
        </div>
        <div class="text-center">
            <p>{{ cursos.total }} cursos disponibles.
                <br>
                {% if cursos.has_prev %}
                <a class="link-dark" href="{{ url_for("home", page=cursos.prev_num) }}" <i
                    class="bi bi-arrow-left-short" aria-hidden="true"></i>
                    Anterior
                </a>
                {% endif %}
                Página {{ cursos.page }} de {{ cursos.pages }}
                {% if cursos.has_next %}
                <a class="link-dark" href="{{ url_for("home", page=cursos.next_num) }}">Siguiente <i
                        class="bi bi-arrow-right-short" aria-hidden="true"></i></a>
                {% endif %}
            </p>
        </div>
        {% else %}
        <div class="text-center">
            {% if current_user.is_authenticated %}
            <a href="{{ url_for("nuevo_curso")}}" class="btn btn-primary " role="button" aria-disabled="true">Crear
                Curso</a>
            {% else %}
            <p>No hay cursos disponibles en este momento.</p>
            {% endif %}
        </div>
        {% endif %}
    </main>


</body>

</html><|MERGE_RESOLUTION|>--- conflicted
+++ resolved
@@ -51,7 +51,6 @@
                     {% for curso in cursos.items %}
                     <div class="col">
                         <div class="card shadow-sm">
-<<<<<<< HEAD
                             {% if curso.portada %}
                             <img src="{{ curso.portada }}" alt="{{ curso.nombre }}" width="100%" height="225">
                             {% else %}
@@ -63,32 +62,12 @@
                                     dy=".3em">{{ curso.nombre }}</text>
                             </svg>
                             {% endif %}
-=======
-                            <a href="{{ url_for("curso", course_code=curso.codigo )}}">
-                                {% if curso.portada %}
-                                <img src="{{ curso.portada }}" alt="{{ curso.nombre }}" width="100%" height="225">
-                                {% else %}
-                                <svg class="bd-placeholder-img card-img-top" width="100%" height="225"
-                                    xmlns="http://www.w3.org/2000/svg" role="img" aria-label="Placeholder: Thumbnail"
-                                    preserveAspectRatio="xMidYMid slice" focusable="false">
-                                    <title> {{ curso.nombre }} </title>
-                                    <rect width="100%" height="100%" fill="#55595c" /><text x="50%" y="50%"
-                                        fill="#eceeef" dy=".3em">{{ curso.nombre }}</text>
-                                </svg>
-                                {% endif %}
-                            </a>
->>>>>>> 28d2f41c
 
                             <div class="card-body">
 
                                 <div class="d-flex d-flex justify-content-between">
                                     <strong>{{ curso.nombre }}</strong>
-<<<<<<< HEAD
 
-
-
-=======
->>>>>>> 28d2f41c
                                     {% if curso.nivel == 0 %}
                                     <img src="{{ url_for("static", filename='/icons/curso-level0.svg') }}"
                                         alt="{{ curso.nombre }}" width="20" height="20" alt="Nivel Introductorio">
@@ -102,17 +81,8 @@
                                     <img src="{{ url_for("static", filename='/icons/curso-level3.svg') }}"
                                         alt="{{ curso.nombre }}" width="20" height="20" alt="Nivel Avanzado">
                                     {% endif %}
-<<<<<<< HEAD
-
-
-
-
-                                </div>
-                                {{ curso.descripcion }}
-=======
                                 </div>
                                 {{ curso.descripcion | truncate(120) }}
->>>>>>> 28d2f41c
 
                                 <div class="d-flex justify-content-between align-items-center">
 
