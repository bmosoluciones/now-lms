--- conflicted
+++ resolved
@@ -7,13 +7,6 @@
 - This project also follows [Conventional Commits](https://www.conventionalcommits.org/).
 
 
-<<<<<<< HEAD
-## [ 0.0.1-rc1 ]
-
--------------------
-
-=======
->>>>>>> 7ee733f8
 ## [ 0.0.1b19.dev20250903 ] - 2025-09-10
 
 ### Changed:
