--- conflicted
+++ resolved
@@ -144,11 +144,8 @@
         try:  # pragma: no cover
             database.session.commit()
             flash("Configuración de correo electronico actualizada exitosamente.", "success")
-<<<<<<< HEAD
             return redirect(url_for("setting.mail"))
-=======
             return redirect(url_for("mail"))
->>>>>>> fdd8a045
         except OperationalError:  # pragma: no cover
             flash("No se pudo actualizar la configuración de correo electronico.", "warning")
             return redirect(url_for("setting.mail"))
