# English translations for PROJECT.
# Copyright (C) 2025 ORGANIZATION
# This file is distributed under the same license as the PROJECT project.
# FIRST AUTHOR <EMAIL@ADDRESS>, 2025.
#
msgid ""
msgstr ""
"Project-Id-Version: PROJECT VERSION\n"
"Report-Msgid-Bugs-To: EMAIL@ADDRESS\n"
<<<<<<< HEAD
"POT-Creation-Date: 2025-09-10 19:46-0600\n"
"PO-Revision-Date: 2025-09-10 19:45-0600\n"
=======
"POT-Creation-Date: 2025-09-10 14:42-0600\n"
"PO-Revision-Date: 2025-09-10 08:59-0600\n"
>>>>>>> 7ee733f8
"Last-Translator: \n"
"Language: en\n"
"Language-Team: en <LL@li.org>\n"
"Plural-Forms: nplurals=2; plural=(n != 1);\n"
"MIME-Version: 1.0\n"
"Content-Type: text/plain; charset=utf-8\n"
"Content-Transfer-Encoding: 8bit\n"
"Generated-By: Babel 2.17.0\n"

#: now_lms/__init__.py:281
msgid "Favor iniciar sesión para acceder al sistema."
msgstr "Please log in to access the system."

#: now_lms/__init__.py:396 now_lms/__init__.py:559
msgid "Favor iniciar sesión para acceder a este recurso."
msgstr "Please log in to access this resource."

#: now_lms/bi.py:218
msgid "Curso finalizado. Todos los mensajes del foro han sido cerrados."
msgstr "Course completed. All forum messages have been closed."

#: now_lms/bi.py:228
msgid "Curso eliminado del sitio Web."
msgstr "Course removed from the website."

#: now_lms/bi.py:245
msgid "No se puede publicar el curso"
msgstr "The course cannot be published"

#: now_lms/db/tools.py:140
msgid "Sistema de aprendizaje en linea."
msgstr "Online learning system."

#: now_lms/db/tools.py:409
msgid "Imagen de usuario eliminada correctamente."
msgstr "User image deleted successfully."

#: now_lms/db/tools.py:411
msgid "Imagen de usuario no existe."
msgstr "User image does not exist."

#: now_lms/templates/admin/adsense.html:7
msgid "Configuración de Anuncios de AdSense"
msgstr "Edit AdSense settings"

#: now_lms/templates/admin/adsense.html:21
msgid "Editar configuración de anuncios de AdSense."
msgstr "Edit AdSense ad settings."

#: now_lms/templates/admin/adsense.html:25
msgid "Configuración de usuario de AdSense."
msgstr "AdSense user settings."

#: now_lms/templates/admin/adsense.html:26
msgid "Mostrar etiqueta en Header"
msgstr "Show tag in Header"

#: now_lms/templates/admin/adsense.html:33
msgid "Header script"
msgstr "Header script"

#: now_lms/templates/admin/adsense.html:42
msgid "ID de Usuario de AdSense"
msgstr "AdSense user ID"

#: now_lms/templates/admin/adsense.html:51
msgid "Configuración de anuncios en el sitio"
msgstr "AdSense settings"

#: now_lms/templates/admin/adsense.html:52
msgid "Mostrar anuncios"
msgstr "Show adds"

#: now_lms/templates/admin/adsense.html:59
msgid "Código Global de AdSense"
msgstr "Global AdSense Code"

#: now_lms/templates/admin/adsense.html:66
msgid "Anuncios específicos por tamaño"
msgstr "Ads by Specific Size"

#: now_lms/templates/admin/adsense.html:68
msgid "Configure códigos de anuncios específicos para diferentes tamaños"
msgstr "Set up specific ad codes for different sizes"

#: now_lms/templates/admin/adsense.html:68
msgid ""
"Solo se mostrarán\n"
"                        en cursos gratuitos."
msgstr ""
"They will only be displayed\n"
"in free courses."

#: now_lms/templates/admin/adsense.html:74
msgid "Leaderboard"
msgstr "Leaderboard"

#: now_lms/templates/admin/adsense.html:78
msgid "Medium Rectangle"
msgstr "Medium Rectangle"

#: now_lms/templates/admin/adsense.html:87
msgid "Large Rectangle"
msgstr "Large Rectangle"

#: now_lms/templates/admin/adsense.html:91
msgid "Mobile Banner"
msgstr "Mobile Banner"

#: now_lms/templates/admin/adsense.html:100
msgid "Wide Skyscraper"
msgstr "Wide Skyscraper"

#: now_lms/templates/admin/adsense.html:104
msgid "Skyscraper"
msgstr "Skyscraper"

#: now_lms/templates/admin/adsense.html:113
msgid "Large Skyscraper"
msgstr "Large Skyscraper"

#: now_lms/templates/admin/adsense.html:117
msgid "Billboard"
msgstr "Billboard"

#: now_lms/templates/admin/adsense.html:125
msgid "Verificar archivo ads.txt"
msgstr "Verify ads file"

#: now_lms/templates/admin/adsense.html:130
#: now_lms/templates/admin/config.html:178
#: now_lms/templates/admin/mail.html:105
#: now_lms/templates/admin/paypal.html:103
#: now_lms/templates/admin/stripe.html:33
msgid "Actualizar Configuración"
msgstr "Update Configuration"

#: now_lms/templates/admin/config.html:6 now_lms/templates/admin/mail.html:7
#: now_lms/templates/admin/mail_check.html:7
msgid "Editar configuración"
msgstr "Edit settings"

#: now_lms/templates/admin/config.html:20
msgid "Editar configuración del sitio web"
msgstr "Edit website settings"

#: now_lms/templates/admin/config.html:24
msgid "Datos Generales del Sitio Web"
msgstr "General Website Information"

#: now_lms/templates/admin/config.html:29
msgid "Nombre del Sitio Web"
msgstr "Website Name"

#: now_lms/templates/admin/config.html:34
msgid "Descripción del Sitio"
msgstr "Website Description"

#: now_lms/templates/admin/config.html:41
msgid "Configuración Regional"
msgstr "Edit AdSense settings"

#: now_lms/templates/admin/config.html:45
msgid "Moneda del Sitio"
msgstr "Course Content"

#: now_lms/templates/admin/config.html:48
msgid "Seleccione la moneda predeterminada para procesar pagos y mostrar precios"
msgstr "Select the default currency for processing payments and displaying prices"

#: now_lms/templates/admin/config.html:52
msgid "Zona Horaria"
msgstr "Time Zone"

#: now_lms/templates/admin/config.html:54
msgid "Seleccione la zona horaria adecuada para su país"
msgstr "Select the appropriate time zone for your country"

#: now_lms/templates/admin/config.html:60
msgid "Idioma del sitio web"
msgstr "Course removed from the website"

#: now_lms/templates/admin/config.html:62
msgid "Seleccione el idioma de su sitio web"
msgstr "Course removed from the website"

#: now_lms/templates/admin/config.html:69
msgid "Configuración de Navegación"
msgstr "Edit AdSense settings"

#: now_lms/templates/admin/config.html:71
msgid ""
"Configure qué elementos del menú de navegación estarán visibles para los "
"usuarios"
msgstr "Configure which elements of the navigation menu will be visible to users"

#: now_lms/templates/admin/config.html:81
msgid "Habilitar Programas"
msgstr "Enable Programs"

#: now_lms/templates/admin/config.html:84
msgid "Los usuarios verán la opción Programas en el menú de navegación"
msgstr "Users will see the Programs option in the navigation menu"

#: now_lms/templates/admin/config.html:92
msgid "Habilitar Master Class"
msgstr "Enable Master Class"

#: now_lms/templates/admin/config.html:96
msgid "Los usuarios verán la opción Clases Magistrales en el menú de navegación"
msgstr "Users will see the Masterclasses option in the navigation menu"

#: now_lms/templates/admin/config.html:107
msgid "Habilitar Recursos descargables"
msgstr "Enable Downloadable Resources"

#: now_lms/templates/admin/config.html:111
msgid "Los usuarios verán la opción Recursos en el menú de navegación"
msgstr "Users will see the Resources option in the navigation menu"

#: now_lms/templates/admin/config.html:117
msgid "Habilitar Blog"
msgstr "Enable Blog"

#: now_lms/templates/admin/config.html:119
msgid "Los usuarios verán la opción Blog en el menú de navegación"
msgstr "Users will see the Blog option in the navigation menu"

#: now_lms/templates/admin/config.html:126
msgid "Configuración de subida de archivos"
msgstr "Edit file uploads settings"

#: now_lms/templates/admin/config.html:135
msgid "Habilitar subida de archivos descargables"
msgstr "Enable Downloadable Resources"

#: now_lms/templates/admin/config.html:139
msgid ""
"Permite a los instructores subir archivos descargables como recursos del "
"curso"
msgstr "Allows instructors to upload downloadable files as course resources"

#: now_lms/templates/admin/config.html:143
msgid "Tamaño máximo de archivo (MB)"
msgstr "Maximum file size (MB)"

#: now_lms/templates/admin/config.html:147
msgid "Tamaño máximo permitido para archivos descargables (1-100 MB)"
msgstr "Maximum size allowed for downloadable files (1-100 MB)"

#: now_lms/templates/admin/config.html:155
msgid "Configuración de verificación de usuarios"
msgstr "User Verification Settings"

#: now_lms/templates/admin/config.html:162
msgid ""
"La configuración de correo\n"
"                                electrónico ha sido verificada "
"correctamente."
msgstr ""
"Email configuration\n"
"                                has not been verified."

#: now_lms/templates/admin/config.html:167
msgid ""
"La configuración de correo\n"
"                                electrónico no ha sido verificada."
msgstr ""
"Email configuration\n"
"                                has not been verified."

#: now_lms/templates/admin/config.html:172
msgid "Permitir a nuevos usuarios verificarse vía correo electrónico"
msgstr "Allow new users to verify via email"

#: now_lms/templates/admin/config.html:195
msgid "Buscar moneda..."
msgstr "Search currency..."

#: now_lms/templates/admin/flagged_messages.html:6
#: now_lms/templates/admin/flagged_messages.html:34
#: now_lms/templates/inicio/panel_admin.html:254
#: now_lms/templates/inicio/panel_moderator.html:251
#: now_lms/templates/perfiles/moderador.html:55
#: now_lms/templates/perfiles/moderador.html:108
msgid "Mensajes Reportados"
msgstr "Reported Messages"

#: now_lms/templates/admin/flagged_messages.html:6
#: now_lms/templates/admin/flagged_messages.html:31
#: now_lms/templates/announcements/admin_form.html:7
#: now_lms/templates/announcements/admin_list.html:7
#: now_lms/templates/themes/cambridge/navbar.j2:71
msgid "Administración"
msgstr "Administration"

#: now_lms/templates/admin/flagged_messages.html:23
#: now_lms/templates/calendar/calendar_view.html:73
#: now_lms/templates/calendar/event_detail.html:25
#: now_lms/templates/calendar/upcoming_events.html:25
#: now_lms/templates/evaluations/evaluation_result.html:25
#: now_lms/templates/evaluations/request_reopen.html:25
#: now_lms/templates/evaluations/take_evaluation.html:25
#: now_lms/templates/forum/forum_list.html:28
#: now_lms/templates/forum/message_thread.html:25
#: now_lms/templates/forum/new_message.html:25
#: now_lms/templates/forum/reply_message.html:25
#: now_lms/templates/inicio/cursos.html:298
#: now_lms/templates/learning/curso.html:29
#: now_lms/templates/learning/curso/admin.html:29
#: now_lms/templates/learning/curso/curso.html:27
#: now_lms/templates/learning/curso_lista.html:45
#: now_lms/templates/learning/mensajes/course_messages.html:23
#: now_lms/templates/learning/mensajes/new_thread.html:23
#: now_lms/templates/learning/mensajes/standalone_report.html:23
#: now_lms/templates/learning/mensajes/user_messages.html:23
#: now_lms/templates/learning/mensajes/view_thread.html:23
#: now_lms/templates/learning/nuevo_curso.html:95
#: now_lms/templates/learning/nuevo_curso.html:97
#: now_lms/templates/learning/recursos/recurso.html:25
#: now_lms/templates/learning/resources/type_alternativo.html:27
#: now_lms/templates/learning/resources/type_audio.html:189
#: now_lms/templates/learning/resources/type_descargable.html:27
#: now_lms/templates/learning/resources/type_html.html:27
#: now_lms/templates/learning/resources/type_img.html:27
#: now_lms/templates/learning/resources/type_link.html:27
#: now_lms/templates/learning/resources/type_meet.html:114
#: now_lms/templates/learning/resources/type_pdf.html:27
#: now_lms/templates/learning/resources/type_slides.html:27
#: now_lms/templates/learning/resources/type_text.html:27
#: now_lms/templates/learning/resources/type_youtube.html:27
#: now_lms/templates/learning/resources_new/editar_recurso_meet.html:40
#: now_lms/templates/learning/resources_new/nuevo_recurso_meet.html:40
#: now_lms/templates/perfiles/estudiante.html:40
#: now_lms/templates/themes/cambridge/navbar.j2:38
#: now_lms/templates/themes/cambridge/navbar.j2:42
#: now_lms/templates/themes/now_lms/navbar.j2:39
#: now_lms/templates/themes/now_lms/navbar.j2:45
msgid "Inicio"
msgstr "Home"

#: now_lms/templates/admin/flagged_messages.html:45
#, python-format
msgid "Se encontraron %(num)d mensaje(s) reportado(s) que requieren revisión."
msgstr "%(num)d reported message(s) were found that require review."

#: now_lms/templates/admin/flagged_messages.html:55
msgid "Mensaje Reportado"
msgstr "Reported Message"

#: now_lms/templates/admin/flagged_messages.html:57
msgid "Reportado"
msgstr "Reported"

#: now_lms/templates/admin/flagged_messages.html:63
msgid "Información del Mensaje"
msgstr "Message Information"

#: now_lms/templates/admin/flagged_messages.html:65
msgid "De"
msgstr "From"

#: now_lms/templates/admin/flagged_messages.html:69
#: now_lms/templates/blog/admin_index.html:71
#: now_lms/templates/blog/instructor_index.html:34
#: now_lms/templates/learning/curso/coupons/create.html:91
#: now_lms/templates/learning/curso/coupons/edit.html:124
#: now_lms/templates/learning/mensajes/ver_msg.html:39
#: now_lms/templates/learning/nuevo_curso.html:97
#: now_lms/templates/learning/nuevo_curso.html:101
#: now_lms/templates/learning/programas/admin_enrollments.html:50
#: now_lms/templates/learning/resources_new/editar_recurso_meet.html:35
#: now_lms/templates/learning/resources_new/nuevo_recurso_meet.html:35
#: now_lms/templates/masterclass/admin_list.html:38
#: now_lms/templates/masterclass/instructor_list.html:32
msgid "Fecha"
msgstr "Date"

#: now_lms/templates/admin/flagged_messages.html:73
#: now_lms/templates/calendar/event_detail.html:108
#: now_lms/templates/evaluations/evaluation_result.html:32
#: now_lms/templates/evaluations/request_reopen.html:32
#: now_lms/templates/evaluations/take_evaluation.html:32
#: now_lms/templates/forum/new_message.html:53
#: now_lms/templates/learning/certificados/emitir_certificado.html:35
#: now_lms/templates/learning/certificados/lista_certificaciones.html:43
#: now_lms/templates/learning/curso/admin.html:75
#: now_lms/templates/learning/curso/admin.html:105
#: now_lms/templates/learning/curso/admin.html:131
#: now_lms/templates/learning/curso/admin.html:143
#: now_lms/templates/learning/curso/coupons/create.html:106
#: now_lms/templates/learning/curso/coupons/edit.html:17
#: now_lms/templates/learning/curso/coupons/edit.html:139
#: now_lms/templates/learning/curso/coupons/list.html:16
#: now_lms/templates/learning/curso/coupons/list.html:118
#: now_lms/templates/learning/curso/enroll.html:33
#: now_lms/templates/learning/curso_lista.html:121
#: now_lms/templates/learning/mensajes/user_messages.html:52
#: now_lms/templates/learning/mensajes/view_thread.html:228
#: now_lms/templates/learning/nuevo_curso.html:28
#: now_lms/templates/learning/nuevo_curso.html:30
#: now_lms/templates/learning/nuevo_curso.html:34
#: now_lms/templates/learning/nuevo_curso.html:56
#: now_lms/templates/learning/nuevo_curso.html:79
#: now_lms/templates/learning/nuevo_curso.html:87
#: now_lms/templates/learning/nuevo_curso.html:123
#: now_lms/templates/learning/nuevo_curso.html:161
#: now_lms/templates/learning/paypal_payment.html:92
#: now_lms/templates/learning/paypal_payment.html:101
#: now_lms/templates/learning/programas/gestionar_cursos.html:90
#: now_lms/templates/learning/programas/gestionar_cursos.html:97
#: now_lms/templates/learning/programas/gestionar_cursos.html:108
#: now_lms/templates/learning/recursos/recurso.html:41
#: now_lms/templates/learning/resources_new/nuevo_recurso_descargable.html:20
msgid "Curso"
msgstr "Course"

#: now_lms/templates/admin/flagged_messages.html:83
#: now_lms/templates/admin/users.html:93
#: now_lms/templates/learning/curso/admin.html:167
#: now_lms/templates/learning/curso/admin_enrollments.html:50
#: now_lms/templates/learning/mensajes/view_thread.html:86
#: now_lms/templates/learning/programas/admin_enrollments.html:32
#: now_lms/templates/learning/programas/admin_enrollments.html:48
#: now_lms/templates/learning/programas/admin_enrollments.html:102
#: now_lms/templates/learning/programas/gestionar_cursos.html:30
msgid "Estudiante"
msgstr "Student"

#: now_lms/templates/admin/flagged_messages.html:87
msgid "Contenido del Mensaje"
msgstr "Message Content"

#: now_lms/templates/admin/flagged_messages.html:90
msgid "Motivo del Reporte"
msgstr "Reason for Report"

#: now_lms/templates/admin/flagged_messages.html:94
#: now_lms/templates/admin/grupos/grupo.html:71
#: now_lms/templates/admin/grupos/lista.html:46
#: now_lms/templates/admin/users.html:54
#: now_lms/templates/blog/admin_index.html:72
#: now_lms/templates/blog/admin_tags.html:29
#: now_lms/templates/blog/instructor_index.html:35
#: now_lms/templates/learning/categorias/lista_categorias.html:45
#: now_lms/templates/learning/categorias/lista_categorias.html:63
#: now_lms/templates/learning/certificados/lista_certificaciones.html:45
#: now_lms/templates/learning/certificados/lista_certificaciones.html:61
#: now_lms/templates/learning/certificados/lista_certificados.html:50
#: now_lms/templates/learning/certificados/lista_certificados.html:74
#: now_lms/templates/learning/curso/admin.html:39
#: now_lms/templates/learning/curso/admin.html:233
#: now_lms/templates/learning/curso/admin.html:241
#: now_lms/templates/learning/curso/admin.html:278
#: now_lms/templates/learning/curso/admin.html:323
#: now_lms/templates/learning/curso/admin_enrollments.html:57
#: now_lms/templates/learning/curso/coupons/list.html:44
#: now_lms/templates/learning/curso_lista.html:50
#: now_lms/templates/learning/curso_lista.html:90
#: now_lms/templates/learning/etiquetas/lista_etiquetas.html:46
#: now_lms/templates/learning/etiquetas/lista_etiquetas.html:69
#: now_lms/templates/learning/programas/admin_enrollments.html:52
#: now_lms/templates/learning/programas/lista_programas.html:53
#: now_lms/templates/learning/programas/lista_programas.html:97
#: now_lms/templates/learning/recursos/lista_recursos.html:48
#: now_lms/templates/learning/recursos/lista_recursos.html:80
#: now_lms/templates/masterclass/admin_list.html:43
#: now_lms/templates/masterclass/instructor_list.html:37
msgid "Acciones"
msgstr "Actions"

#: now_lms/templates/admin/flagged_messages.html:100
msgid "Ver Conversación Completa"
msgstr "View Full Conversation"

#: now_lms/templates/admin/flagged_messages.html:106
#: now_lms/templates/calendar/event_detail.html:195
#: now_lms/templates/inicio/cursos.html:415
#: now_lms/templates/inicio/home.html:194
msgid "Ver Curso"
msgstr "View Course"

#: now_lms/templates/admin/flagged_messages.html:113
msgid "Marcar como Revisado"
msgstr "Mark as Reviewed"

#: now_lms/templates/admin/flagged_messages.html:118
msgid "Estadísticas del Hilo"
msgstr "Thread Statistics"

#: now_lms/templates/admin/flagged_messages.html:120
#: now_lms/templates/admin/grupos/grupo.html:69
#: now_lms/templates/admin/users.html:52
#: now_lms/templates/blog/admin_index.html:69
#: now_lms/templates/blog/instructor_index.html:32
#: now_lms/templates/calendar/event_detail.html:91
#: now_lms/templates/learning/curso/coupons/edit.html:35
#: now_lms/templates/learning/curso/coupons/edit.html:46
#: now_lms/templates/learning/curso/coupons/list.html:43
#: now_lms/templates/learning/curso/enroll.html:119
#: now_lms/templates/learning/curso_lista.html:48
#: now_lms/templates/learning/mensajes/view_thread.html:230
#: now_lms/templates/learning/programas/admin_enroll.html:93
#: now_lms/templates/learning/programas/editar_programa.html:55
#: now_lms/templates/learning/programas/inscribir_usuario.html:69
#: now_lms/templates/learning/programas/lista_programas.html:52
#: now_lms/templates/masterclass/admin_list.html:40
#: now_lms/templates/masterclass/detail_public.html:83
#: now_lms/templates/masterclass/instructor_list.html:34
msgid "Estado"
msgstr "Status"

#: now_lms/templates/admin/flagged_messages.html:121
#: now_lms/templates/forum/forum_list.html:82
#: now_lms/templates/forum/message_thread.html:97
#: now_lms/templates/learning/curso/admin.html:62
#: now_lms/templates/learning/curso/admin.html:139
#: now_lms/templates/learning/curso_lista.html:77
#: now_lms/templates/learning/mensajes/course_messages.html:73
#: now_lms/templates/learning/mensajes/user_messages.html:67
#: now_lms/templates/learning/mensajes/view_thread.html:48
#: now_lms/templates/learning/mensajes/view_thread.html:232
#: now_lms/templates/learning/programas/inscribir_usuario.html:73
#: now_lms/templates/learning/programas/lista_programas.html:89
msgid "Abierto"
msgstr "Open"

#: now_lms/templates/admin/flagged_messages.html:123
msgid "Resuelto"
msgstr "Resolved"

#: now_lms/templates/admin/flagged_messages.html:125
#: now_lms/templates/forum/forum_list.html:84
#: now_lms/templates/forum/message_thread.html:99
#: now_lms/templates/learning/curso/admin.html:69
#: now_lms/templates/learning/curso/admin.html:141
#: now_lms/templates/learning/curso_lista.html:79
#: now_lms/templates/learning/mensajes/course_messages.html:77
#: now_lms/templates/learning/mensajes/user_messages.html:71
#: now_lms/templates/learning/mensajes/view_thread.html:73
#: now_lms/templates/learning/mensajes/view_thread.html:92
#: now_lms/templates/learning/mensajes/view_thread.html:236
#: now_lms/templates/learning/mensajes/view_thread.html:242
#: now_lms/templates/learning/programas/inscribir_usuario.html:75
#: now_lms/templates/learning/programas/lista_programas.html:91
msgid "Cerrado"
msgstr "Closed"

#: now_lms/templates/admin/flagged_messages.html:128
#: now_lms/templates/learning/curso.html:133
#: now_lms/templates/learning/mensajes/course_messages.html:6
#: now_lms/templates/learning/mensajes/course_messages.html:34
#: now_lms/templates/learning/mensajes/course_messages.html:66
#: now_lms/templates/learning/mensajes/new_thread.html:39
#: now_lms/templates/learning/mensajes/user_messages.html:6
#: now_lms/templates/learning/mensajes/user_messages.html:26
#: now_lms/templates/learning/mensajes/user_messages.html:60
#: now_lms/templates/learning/mensajes/view_thread.html:39
#: now_lms/templates/learning/mensajes/view_thread.html:245
#: now_lms/templates/perfiles/moderador.html:43
msgid "Mensajes"
msgstr "Messages"

#: now_lms/templates/admin/flagged_messages.html:130
#: now_lms/templates/inicio/panel_admin.html:227
#: now_lms/templates/inicio/panel_instructor.html:186
#: now_lms/templates/perfiles/admin.html:213
msgid "Creado"
msgstr "Created"

#: now_lms/templates/admin/flagged_messages.html:143
msgid "¡Excelente!"
msgstr "Excelent!"

#: now_lms/templates/admin/flagged_messages.html:144
msgid "No hay mensajes reportados en este momento."
msgstr "There are no messages reported at this time."

#: now_lms/templates/admin/flagged_messages.html:151
msgid "¿Está seguro de que desea marcar este reporte como revisado?"
msgstr "Are you sure you want to mark this report as reviewed?"

#: now_lms/templates/admin/flagged_messages.html:152
msgid "Error al procesar la solicitud"
msgstr "Error processing request"

#: now_lms/templates/admin/flagged_messages.html:153
msgid "Error al procesar la solicitud:"
msgstr "Error processing request:"

#: now_lms/templates/admin/inactive_users.html:6
msgid "Usuarios inactivos"
msgstr "Inactive users"

#: now_lms/templates/admin/inactive_users.html:19
msgid "Usuarios pendientes de activación"
msgstr "Users pending activation"

#: now_lms/templates/admin/inactive_users.html:21
msgid "Gestiona las solicitudes de nuevos usuarios en el sistema"
msgstr "Manage new user requests in the system"

#: now_lms/templates/admin/inactive_users.html:30
msgid "Lista de usuarios registrados en el sistema pendientes de activar."
msgstr "List of registered users pending activation."

#: now_lms/templates/admin/grupos/grupo.html:67
#: now_lms/templates/admin/grupos/grupo.html:85
#: now_lms/templates/admin/inactive_users.html:35
#: now_lms/templates/admin/mail.html:50 now_lms/templates/admin/users.html:40
#: now_lms/templates/auth/login.html:46 now_lms/templates/auth/login.html:47
#: now_lms/templates/learning/certificados/emitir_certificado.html:23
#: now_lms/templates/learning/certificados/lista_certificaciones.html:44
#: now_lms/templates/learning/nuevo_usuario.html:20
#: now_lms/templates/learning/nuevo_usuario.html:41
#: now_lms/templates/learning/nuevo_usuario.html:42
#: now_lms/templates/learning/programas/inscribir_usuario.html:6
#: now_lms/templates/learning/programas/inscribir_usuario.html:24
#: now_lms/templates/learning/programas/inscribir_usuario.html:32
#: now_lms/templates/learning/programas/inscribir_usuario.html:49
msgid "Usuario"
msgstr "User"

#: now_lms/templates/admin/inactive_users.html:38
#: now_lms/templates/admin/users.html:43 now_lms/templates/auth/logon.html:44
#: now_lms/templates/blog/admin_tags.html:26
#: now_lms/templates/learning/categorias/lista_categorias.html:42
#: now_lms/templates/learning/certificados/certificado.html:27
#: now_lms/templates/learning/curso/enroll.html:88
#: now_lms/templates/learning/curso_lista.html:43
#: now_lms/templates/learning/nuevo_curso.html:30
#: now_lms/templates/learning/nuevo_seccion.html:25
#: now_lms/templates/learning/nuevo_usuario.html:25
#: now_lms/templates/learning/programas/admin_enroll.html:91
#: now_lms/templates/learning/programas/lista_programas.html:46
#: now_lms/templates/learning/recursos/lista_recursos.html:43
#: now_lms/templates/learning/resources_new/editar_recurso_descargable.html:31
#: now_lms/templates/learning/resources_new/editar_recurso_img.html:25
#: now_lms/templates/learning/resources_new/editar_recurso_mp3.html:25
#: now_lms/templates/learning/resources_new/editar_recurso_pdf.html:25
#: now_lms/templates/learning/resources_new/nuevo_recurso_descargable.html:31
#: now_lms/templates/learning/resources_new/nuevo_recurso_img.html:25
#: now_lms/templates/learning/resources_new/nuevo_recurso_mp3.html:25
#: now_lms/templates/learning/resources_new/nuevo_recurso_pdf.html:25
msgid "Nombre"
msgstr "First Name"

#: now_lms/templates/admin/inactive_users.html:41
#: now_lms/templates/admin/users.html:46 now_lms/templates/auth/logon.html:46
#: now_lms/templates/learning/certificados/certificado.html:28
#: now_lms/templates/learning/curso/enroll.html:93
#: now_lms/templates/learning/nuevo_usuario.html:30
msgid "Apellido"
msgstr "Last Name"

#: now_lms/templates/admin/inactive_users.html:44
#: now_lms/templates/auth/forgot_password.html:54
#: now_lms/templates/auth/forgot_password.html:55
#: now_lms/templates/auth/logon.html:48
#: now_lms/templates/learning/nuevo_usuario.html:35
msgid "Correo Electrónico"
msgstr "Email"

#: now_lms/templates/admin/inactive_users.html:46
msgid "Acción"
msgstr "Action"

#: now_lms/templates/admin/inactive_users.html:85
#: now_lms/templates/admin/users.html:120
msgid "Acciones del usuario"
msgstr "User actions"

#: now_lms/templates/admin/inactive_users.html:89
#: now_lms/templates/admin/inactive_users.html:91
#: now_lms/templates/blog/admin_index.html:121
msgid "Aprobar"
msgstr "Approve"

#: now_lms/templates/admin/inactive_users.html:96
#: now_lms/templates/admin/inactive_users.html:98
msgid "Rechazar"
msgstr "Reject"

#: now_lms/templates/admin/mail.html:21
#: now_lms/templates/admin/mail_check.html:21
msgid "Configuración del Correo Electrónico"
msgstr "Email Settings"

#: now_lms/templates/admin/mail.html:26
msgid ""
"La configuración de correo electrónico ha sido\n"
"                    verificada correctamente"
msgstr "Email configuration has been verified successfully"

#: now_lms/templates/admin/mail.html:33
msgid "Datos de acceso al servidor SMTP"
msgstr "SMTP Server Access Details"

#: now_lms/templates/admin/mail.html:36
msgid "Servidor"
msgstr "Server"

#: now_lms/templates/admin/mail.html:41
msgid "Puerto"
msgstr "Port"

#: now_lms/templates/admin/mail.html:55
msgid "Contraseña (Oculta por seguridad.)"
msgstr "Password (Hidden for security.)"

#: now_lms/templates/admin/mail.html:64
msgid "Utilizar TLS"
msgstr "Use TLS"

#: now_lms/templates/admin/mail.html:69
msgid "Utilizar SSL"
msgstr "Use SSL"

#: now_lms/templates/admin/mail.html:78
msgid "Correo predeterminado como enviado por"
msgstr "Default email as sent by"

#: now_lms/templates/admin/mail.html:85
msgid "Correo predeterminado enviado por nombre"
msgstr "Default email sent by name"

#: now_lms/templates/admin/mail.html:99
#: now_lms/templates/admin/mail_check.html:40
msgid "Enviar Correo de Prueba"
msgstr "Send Test Email"

#: now_lms/templates/admin/mail_check.html:25
msgid "Permitir Correo Electrónico"
msgstr "Allow Email"

#: now_lms/templates/admin/mail_check.html:37
#: now_lms/templates/admin/stripe.html:30
#: now_lms/templates/announcements/admin_form.html:84
#: now_lms/templates/announcements/instructor_form.html:80
#: now_lms/templates/evaluations/request_reopen.html:97
#: now_lms/templates/forum/new_message.html:80
#: now_lms/templates/forum/reply_message.html:102
#: now_lms/templates/inicio/cambiar_contraseña.html:45
#: now_lms/templates/learning/certificados/editar_certificado.html:68
#: now_lms/templates/learning/curso/admin_enroll.html:82
#: now_lms/templates/learning/curso/coupons/create.html:118
#: now_lms/templates/learning/curso/coupons/edit.html:151
#: now_lms/templates/learning/editar_seccion.html:36
#: now_lms/templates/learning/etiquetas/editar_etiqueta.html:36
#: now_lms/templates/learning/mensajes/new_thread.html:86
#: now_lms/templates/learning/mensajes/standalone_report.html:87
#: now_lms/templates/learning/mensajes/view_thread.html:174
#: now_lms/templates/learning/mensajes/view_thread.html:280
#: now_lms/templates/learning/programas/admin_enroll.html:74
#: now_lms/templates/learning/resources_new/nuevo_recurso_descargable.html:66
#: now_lms/templates/learning/resources_new/nuevo_recurso_slides.html:54
#: now_lms/templates/macros/form_buttons.j2:4
#: now_lms/templates/masterclass/enroll.html:139
#: now_lms/templates/masterclass/instructor_create.html:221
#: now_lms/templates/masterclass/instructor_edit.html:221
msgid "Cancelar"
msgstr "Cancel"

#: now_lms/templates/admin/paypal.html:7
msgid "Configuración de Pagos con PayPal"
msgstr "PayPal Payment Settings"

#: now_lms/templates/admin/paypal.html:21
msgid "Configuración de pagos con PayPal"
msgstr "PayPal Payment Configuration"

#: now_lms/templates/admin/paypal.html:27
msgid "Configuración General"
msgstr "General Settings"

#: now_lms/templates/admin/paypal.html:34
msgid "Habilitar PayPal en el sitio web"
msgstr "Enable PayPal on the website"

#: now_lms/templates/admin/paypal.html:43
msgid "Usar modo sandbox (desarrollo)"
msgstr "Use sandbox mode (development)"

#: now_lms/templates/admin/paypal.html:50
msgid "Configuración de Producción"
msgstr "Production Settings"

#: now_lms/templates/admin/paypal.html:51
msgid "Configure las credenciales de PayPal para producción."
msgstr "Configure the PayPal credentials for production."

#: now_lms/templates/admin/paypal.html:55
msgid "Client ID (Producción)"
msgstr "Client ID (Production)"

#: now_lms/templates/admin/paypal.html:56
msgid "Ingrese el Client ID de producción"
msgstr "Enter the production Client ID"

#: now_lms/templates/admin/paypal.html:60
msgid "Client Secret (Producción)"
msgstr "Client Secret (Production)"

#: now_lms/templates/admin/paypal.html:61
msgid ""
"Ingrese el Client Secret de\n"
"                            producción"
msgstr "Enter the production Client Secret"

#: now_lms/templates/admin/paypal.html:63
#: now_lms/templates/admin/paypal.html:83
msgid "Deje en blanco para mantener el valor actual."
msgstr "Leave blank to keep the current value."

#: now_lms/templates/admin/paypal.html:68
msgid "Configuración de Sandbox"
msgstr "Sandbox Settings"

#: now_lms/templates/admin/paypal.html:70
msgid "Configure las credenciales de PayPal para pruebas en sandbox."
msgstr "Configure the PayPal credentials for sandbox testing."

#: now_lms/templates/admin/paypal.html:75
msgid "Client ID (Sandbox)"
msgstr "Client ID (Sandbox)"

#: now_lms/templates/admin/paypal.html:76
msgid "Ingrese el Client ID de sandbox"
msgstr "Enter the sandbox Client ID"

#: now_lms/templates/admin/paypal.html:80
msgid "Client Secret (Sandbox)"
msgstr "Client Secret (Sandbox)"

#: now_lms/templates/admin/paypal.html:81
msgid ""
"Ingrese el Client Secret de\n"
"                            sandbox"
msgstr "Enter the sandbox Client Secret"

#: now_lms/templates/admin/paypal.html:89
msgid "Información importante:"
msgstr "Important Information:"

#: now_lms/templates/admin/paypal.html:92
msgid "Obtenga sus credenciales de PayPal desde"
msgstr "Obtain your PayPal credentials from"

#: now_lms/templates/admin/paypal.html:95
msgid "Use el modo sandbox para pruebas y desarrollo"
msgstr "Use sandbox mode for testing and development"

#: now_lms/templates/admin/paypal.html:96
msgid "Los secretos se almacenan de forma cifrada en la base de datos"
msgstr "Secrets are stored encrypted in the database"

#: now_lms/templates/admin/paypal.html:97
msgid "Asegúrese de configurar las URLs de retorno correctamente en PayPal"
msgstr "Make sure to correctly configure the return URLs in PayPal"

#: now_lms/templates/admin/stripe.html:7 now_lms/templates/admin/stripe.html:21
msgid "Configuración de Stripe"
msgstr "Stripe Settings"

#: now_lms/templates/admin/theme.html:7 now_lms/templates/admin/theme.html:21
msgid "Editar apariencia del sitio web"
msgstr "Edit website look and feel"

#: now_lms/templates/admin/theme.html:24
msgid "Logo y Favicon del sitio web"
msgstr "Web site Logo and Favicon"

#: now_lms/templates/admin/theme.html:33
msgid "Eliminar Logo actual"
msgstr "Delete current Logo"

#: now_lms/templates/admin/theme.html:35
msgid "Logotipo"
msgstr "Logo"

#: now_lms/templates/admin/theme.html:53
msgid "Favicon"
msgstr "Favicon"

#: now_lms/templates/admin/theme.html:60
msgid "Tema del sitio web"
msgstr "Web site Theme"

#: now_lms/templates/admin/theme.html:62
msgid "Tema"
msgstr "Theme"

#: now_lms/templates/admin/theme.html:64
msgid "Los temas cambian varios aspectos visuales del sitio web"
msgstr "Themes changes many visual aspects of the web site"

#: now_lms/templates/admin/theme.html:69
msgid "Actualizar Tema"
msgstr "Update Theme"

#: now_lms/templates/admin/users.html:6
msgid "Lista de usuarios"
msgstr "Users List"

#: now_lms/templates/admin/users.html:18
msgid "Usuarios registrados en el sistema"
msgstr "Users registered in the system"

#: now_lms/templates/admin/users.html:19
msgid "Gestiona y administra los usuarios del sistema"
msgstr "Manage and administer system users"

#: now_lms/templates/admin/users.html:24
#: now_lms/templates/inicio/panel_admin.html:67
#: now_lms/templates/perfiles/admin.html:247
msgid "Nuevo Usuario"
msgstr "New User"

#: now_lms/templates/admin/users.html:35
msgid "Lista de usuarios registrados en el sistema"
msgstr "List of registered users in the system"

#: now_lms/templates/admin/grupos/grupo.html:68
#: now_lms/templates/admin/users.html:49
#: now_lms/templates/learning/certificados/nuevo_certificado.html:34
#: now_lms/templates/learning/curso/coupons/create.html:51
#: now_lms/templates/learning/curso/coupons/edit.html:79
#: now_lms/templates/learning/curso/coupons/list.html:39
#: now_lms/templates/learning/recursos/editar_recurso.html:43
#: now_lms/templates/learning/recursos/nuevo_recurso.html:49
#: now_lms/templates/learning/resources/type_descargable.html:83
#: now_lms/templates/learning/resources_new/editar_recurso_descargable.html:58
#: now_lms/templates/learning/resources_new/editar_recurso_html.html:30
#: now_lms/templates/learning/resources_new/editar_recurso_img.html:43
#: now_lms/templates/learning/resources_new/editar_recurso_link.html:35
#: now_lms/templates/learning/resources_new/editar_recurso_meet.html:50
#: now_lms/templates/learning/resources_new/editar_recurso_mp3.html:67
#: now_lms/templates/learning/resources_new/editar_recurso_pdf.html:43
#: now_lms/templates/learning/resources_new/editar_recurso_text.html:30
#: now_lms/templates/learning/resources_new/editar_recurso_youtube.html:35
#: now_lms/templates/learning/resources_new/nuevo_recurso_descargable.html:59
#: now_lms/templates/learning/resources_new/nuevo_recurso_html.html:35
#: now_lms/templates/learning/resources_new/nuevo_recurso_img.html:35
#: now_lms/templates/learning/resources_new/nuevo_recurso_link.html:35
#: now_lms/templates/learning/resources_new/nuevo_recurso_meet.html:55
#: now_lms/templates/learning/resources_new/nuevo_recurso_mp3.html:52
#: now_lms/templates/learning/resources_new/nuevo_recurso_pdf.html:35
#: now_lms/templates/learning/resources_new/nuevo_recurso_text.html:30
#: now_lms/templates/learning/resources_new/nuevo_recurso_youtube.html:35
#: now_lms/templates/masterclass/admin_list.html:42
msgid "Tipo"
msgstr "Type"

#: now_lms/templates/admin/grupos/grupo.html:70
#: now_lms/templates/admin/users.html:56
msgid "Fecha registro"
msgstr "Registration Date"

#: now_lms/templates/admin/users.html:59
msgid "Ultimo Inicio"
msgstr "Last Login"

#: now_lms/templates/admin/grupos/grupo.html:89
#: now_lms/templates/admin/users.html:97
msgid "Moderador"
msgstr "Moderator"

#: now_lms/templates/admin/grupos/grupo.html:93
#: now_lms/templates/admin/users.html:101
#: now_lms/templates/announcements/instructor_form.html:7
#: now_lms/templates/announcements/instructor_list.html:7
#: now_lms/templates/masterclass/admin_list.html:37
msgid "Instructor"
msgstr "Instructor"

#: now_lms/templates/admin/users.html:105
msgid "Admin"
msgstr "Admin"

#: now_lms/templates/admin/grupos/grupo.html:108
#: now_lms/templates/admin/users.html:113
msgid "Usuario Activo"
msgstr "Active User"

#: now_lms/templates/admin/grupos/grupo.html:112
#: now_lms/templates/admin/users.html:116
msgid "Usuario Inactivo"
msgstr "Inactive User"

#: now_lms/templates/admin/users.html:124
msgid "Ver usuario"
msgstr "View User"

#: now_lms/templates/admin/users.html:132
msgid "Inactivar Usuario"
msgstr "Deactivate User"

#: now_lms/templates/admin/users.html:140
msgid "Activar Usuario"
msgstr "Activate User"

#: now_lms/templates/admin/grupos/grupo.html:15
#: now_lms/templates/admin/grupos/grupo.html:26
msgid "Miembros del Grupo"
msgstr "Group Members"

#: now_lms/templates/admin/grupos/grupo.html:41
msgid "Agregar Usuario"
msgstr "Add User"

#: now_lms/templates/admin/grupos/grupo.html:56
msgid "Asignar Tutor"
msgstr "Assign Tutor"

#: now_lms/templates/admin/grupos/grupo.html:63
msgid "Lista de miembros del Grupo"
msgstr "Group Members List"

#: now_lms/templates/admin/grupos/grupo.html:97
msgid "Otro"
msgstr "Other"

#: now_lms/templates/admin/grupos/grupo.html:117
#: now_lms/templates/admin/grupos/lista.html:43
#: now_lms/templates/admin/grupos/lista.html:57
#: now_lms/templates/learning/curso/coupons/edit.html:49
#: now_lms/templates/learning/curso/coupons/list.html:72
msgid "Activo"
msgstr "Active"

#: now_lms/templates/admin/grupos/grupo.html:117
#: now_lms/templates/admin/grupos/lista.html:59
msgid "Inactivo"
msgstr "Inactive"

#: now_lms/templates/admin/grupos/grupo.html:130
#: now_lms/templates/announcements/admin_list.html:52
#: now_lms/templates/announcements/instructor_list.html:55
#: now_lms/templates/blog/admin_tags.html:43
#: now_lms/templates/blog/post_detail.html:138
#: now_lms/templates/learning/curso/admin.html:351
#: now_lms/templates/learning/curso/admin.html:473
#: now_lms/templates/learning/curso/admin.html:587
#: now_lms/templates/learning/curso/coupons/list.html:92
#: now_lms/templates/learning/nuevo_curso.html:128
#: now_lms/templates/learning/programas/editar_programa.html:101
msgid "Eliminar"
msgstr "Delete"

#: now_lms/templates/admin/grupos/lista.html:6
msgid "Lista de Grupo"
msgstr "Group List"

#: now_lms/templates/admin/grupos/lista.html:18
msgid "Grupos registrados en el sistema"
msgstr "Groups registered in the system"

#: now_lms/templates/admin/grupos/lista.html:19
msgid "Gestiona y administra los grupos de usuarios"
msgstr "Manage and administer user groups"

#: now_lms/templates/admin/grupos/lista.html:24
#: now_lms/templates/admin/grupos/nuevo.html:6
#: now_lms/templates/perfiles/admin.html:257
msgid "Nuevo Grupo"
msgstr "New Group"

#: now_lms/templates/admin/grupos/lista.html:35
msgid "Lista de grupos registrados en el sistema."
msgstr "List of registered groups in the system."

#: now_lms/templates/admin/grupos/lista.html:40
msgid "Grupo"
msgstr "Group"

#: now_lms/templates/admin/grupos/lista.html:45
msgid "Tutor"
msgstr "Tutor"

#: now_lms/templates/admin/grupos/lista.html:66
msgid "Acciones del grupo"
msgstr "Group actions"

#: now_lms/templates/admin/grupos/lista.html:70
msgid "Ver grupo"
msgstr "View Group"

#: now_lms/templates/admin/grupos/lista.html:77
msgid "Editar grupo"
msgstr "Edit Group"

#: now_lms/templates/admin/grupos/nuevo.html:20
msgid "Agregar un nuevo Grupo de Usuarios."
msgstr "Add a New User Group."

#: now_lms/templates/admin/grupos/nuevo.html:25
#: now_lms/templates/admin/grupos/nuevo.html:26
msgid "Nombre del Grupo."
msgstr "Group Name."

#: now_lms/templates/admin/grupos/nuevo.html:30
#: now_lms/templates/calendar/event_detail.html:72
#: now_lms/templates/learning/categorias/editar_categoria.html:30
#: now_lms/templates/learning/categorias/editar_categoria.html:31
#: now_lms/templates/learning/categorias/nueva_categoria.html:30
#: now_lms/templates/learning/categorias/nueva_categoria.html:31
#: now_lms/templates/learning/certificados/nuevo_certificado.html:28
#: now_lms/templates/learning/certificados/nuevo_certificado.html:29
#: now_lms/templates/learning/curso/enroll.html:39
#: now_lms/templates/learning/nuevo_curso.html:37
#: now_lms/templates/learning/nuevo_curso.html:160
#: now_lms/templates/learning/nuevo_curso.html:161
#: now_lms/templates/learning/nuevo_seccion.html:30
#: now_lms/templates/learning/programas/admin_enroll.html:101
#: now_lms/templates/learning/programas/editar_programa.html:63
#: now_lms/templates/learning/programas/inscribir_programa.html:38
#: now_lms/templates/learning/programas/nuevo_programa.html:45
#: now_lms/templates/learning/programas/tomar_programa.html:27
#: now_lms/templates/learning/recursos/nuevo_recurso.html:38
#: now_lms/templates/learning/resources/type_descargable.html:106
#: now_lms/templates/learning/resources_new/editar_recurso_descargable.html:37
#: now_lms/templates/learning/resources_new/editar_recurso_html.html:41
#: now_lms/templates/learning/resources_new/editar_recurso_img.html:48
#: now_lms/templates/learning/resources_new/editar_recurso_link.html:40
#: now_lms/templates/learning/resources_new/editar_recurso_meet.html:60
#: now_lms/templates/learning/resources_new/editar_recurso_mp3.html:72
#: now_lms/templates/learning/resources_new/editar_recurso_pdf.html:48
#: now_lms/templates/learning/resources_new/editar_recurso_youtube.html:40
#: now_lms/templates/learning/resources_new/nuevo_recurso_descargable.html:37
#: now_lms/templates/learning/resources_new/nuevo_recurso_html.html:40
#: now_lms/templates/learning/resources_new/nuevo_recurso_img.html:40
#: now_lms/templates/learning/resources_new/nuevo_recurso_link.html:40
#: now_lms/templates/learning/resources_new/nuevo_recurso_meet.html:60
#: now_lms/templates/learning/resources_new/nuevo_recurso_mp3.html:57
#: now_lms/templates/learning/resources_new/nuevo_recurso_pdf.html:40
#: now_lms/templates/learning/resources_new/nuevo_recurso_slides.html:40
#: now_lms/templates/learning/resources_new/nuevo_recurso_slides.html:42
#: now_lms/templates/learning/resources_new/nuevo_recurso_youtube.html:40
#: now_lms/templates/masterclass/detail_public.html:102
#: now_lms/templates/masterclass/enroll.html:102
msgid "Descripción"
msgstr "Description"

#: now_lms/templates/admin/grupos/nuevo.html:31
msgid "Descripción del Grupo"
msgstr "Group Description"

#: now_lms/templates/admin/grupos/nuevo.html:36
msgid "Crear Grupo"
msgstr "Create Group"

#: now_lms/templates/announcements/admin_form.html:20
#: now_lms/templates/announcements/instructor_form.html:20
msgid "Volver a la lista"
msgstr "Back to list"

#: now_lms/templates/announcements/admin_form.html:49
#: now_lms/templates/announcements/instructor_form.html:60
msgid "Puedes usar Markdown para formatear el contenido."
msgstr "You can use Markdown to format the content."

#: now_lms/templates/announcements/admin_form.html:63
#: now_lms/templates/announcements/instructor_form.html:72
msgid "Deja vacío si no quieres que expire."
msgstr "Leave empty if you don't want it to expire."

#: now_lms/templates/announcements/admin_form.html:73
msgid "Los anuncios destacados aparecen al principio de la lista."
msgstr "Featured announcements appear at the top of the list."

#: now_lms/templates/announcements/admin_form.html:88
#: now_lms/templates/announcements/instructor_form.html:84
msgid "Actualizar"
msgstr "Update"

#: now_lms/templates/announcements/admin_form.html:88
#: now_lms/templates/announcements/instructor_form.html:84
#: now_lms/templates/learning/curso/admin.html:196
#: now_lms/templates/learning/curso/admin.html:329
#: now_lms/templates/learning/curso/coupons/create.html:121
#: now_lms/templates/learning/curso/coupons/list.html:18
#: now_lms/templates/learning/curso/coupons/list.html:110
#: now_lms/templates/learning/curso_lista.html:121
#: now_lms/templates/learning/etiquetas/lista_etiquetas.html:101
#: now_lms/templates/learning/nuevo_curso.html:23
#: now_lms/templates/learning/nuevo_seccion.html:20
#: now_lms/templates/learning/nuevo_seccion.html:35
#: now_lms/templates/learning/nuevo_usuario.html:20
#: now_lms/templates/learning/programas/lista_programas.html:157
#: now_lms/templates/learning/programas/nuevo_programa.html:6
#: now_lms/templates/learning/programas/nuevo_programa.html:27
#: now_lms/templates/learning/recursos/nuevo_recurso.html:6
#: now_lms/templates/learning/recursos/nuevo_recurso.html:20
#: now_lms/templates/learning/recursos/nuevo_recurso.html:73
#: now_lms/templates/learning/recursos/recurso.html:74
#: now_lms/templates/learning/resources_new/nuevo_recurso_slides.html:21
#: now_lms/templates/learning/resources_new/nuevo_recurso_slides.html:48
msgid "Crear"
msgstr "Create"

#: now_lms/templates/announcements/admin_form.html:89
#: now_lms/templates/announcements/instructor_form.html:85
msgid "Anuncio"
msgstr "Announce"

#: now_lms/templates/announcements/admin_form.html:97
#: now_lms/templates/announcements/instructor_form.html:93
#: now_lms/templates/learning/curso/admin.html:131
#: now_lms/templates/learning/curso/coupons/create.html:106
#: now_lms/templates/learning/curso/coupons/edit.html:139
#: now_lms/templates/learning/mensajes/view_thread.html:225
#: now_lms/templates/learning/nuevo_curso.html:28
#: now_lms/templates/learning/nuevo_curso.html:77
#: now_lms/templates/learning/programas/admin_enroll.html:86
#: now_lms/templates/learning/programas/inscribir_usuario.html:58
#: now_lms/templates/learning/resources/type_html.html:66
#: now_lms/templates/learning/resources_new/editar_slideshow.html:59
#: now_lms/templates/themes/cambridge/navbar.j2:108
msgid "Información"
msgstr "Information"

#: now_lms/templates/announcements/admin_form.html:101
msgid ""
"Los anuncios globales son visibles para todos los usuarios autenticados "
"en el\n"
"                                    sistema."
msgstr ""
"Global announcements are visible to all authenticated users in the\n"
"                                    system."

#: now_lms/templates/announcements/admin_form.html:105
#: now_lms/templates/announcements/instructor_form.html:101
msgid "Markdown:"
msgstr "Markdown:"

#: now_lms/templates/announcements/admin_form.html:105
#: now_lms/templates/announcements/instructor_form.html:101
msgid ""
"Puedes usar formato Markdown para enriquecer el\n"
"                                    contenido del anuncio."
msgstr ""
"You can use Markdown formatting to enrich the\n"
"                                    announcement content."

#: now_lms/templates/announcements/admin_form.html:109
msgid "Destacado:"
msgstr "Featured:"

#: now_lms/templates/announcements/admin_form.html:109
msgid ""
"Los anuncios destacados aparecen fijados al\n"
"                                    principio de la lista."
msgstr ""
"Featured announcements are pinned at the\n"
"                                    top of the list."

#: now_lms/templates/announcements/admin_form.html:113
#: now_lms/templates/announcements/instructor_form.html:105
msgid "Expiración:"
msgstr "Expiration:"

#: now_lms/templates/announcements/admin_form.html:113
#: now_lms/templates/announcements/instructor_form.html:105
msgid ""
"Si defines una fecha de expiración, el\n"
"                                    anuncio dejará de mostrarse "
"automáticamente."
msgstr ""
"If you set an expiration date, the\n"
"                                    announcement will stop being "
"displayed automatically."

#: now_lms/templates/announcements/admin_list.html:7
#: now_lms/templates/announcements/admin_list.html:18
msgid "Anuncios Globales"
msgstr "Global Announcements"

#: now_lms/templates/announcements/admin_list.html:20
#: now_lms/templates/announcements/instructor_list.html:21
msgid "Nuevo Anuncio"
msgstr "New Announcement"

#: now_lms/templates/announcements/admin_list.html:40
#: now_lms/templates/announcements/instructor_list.html:43
#: now_lms/templates/blog/admin_index.html:113
#: now_lms/templates/blog/instructor_index.html:73
#: now_lms/templates/blog/instructor_index.html:75
#: now_lms/templates/learning/curso/admin.html:131
#: now_lms/templates/learning/curso/admin.html:229
#: now_lms/templates/learning/curso/admin.html:315
#: now_lms/templates/learning/curso/admin.html:401
#: now_lms/templates/learning/curso/admin.html:407
#: now_lms/templates/learning/curso/admin.html:413
#: now_lms/templates/learning/curso/admin.html:419
#: now_lms/templates/learning/curso/admin.html:425
#: now_lms/templates/learning/curso/admin.html:431
#: now_lms/templates/learning/curso/admin.html:437
#: now_lms/templates/learning/curso/admin.html:443
#: now_lms/templates/learning/curso/admin.html:449
#: now_lms/templates/learning/curso/admin.html:496
#: now_lms/templates/learning/curso/admin.html:503
#: now_lms/templates/learning/curso/admin.html:510
#: now_lms/templates/learning/curso/admin.html:517
#: now_lms/templates/learning/curso/admin.html:524
#: now_lms/templates/learning/curso/admin.html:531
#: now_lms/templates/learning/curso/admin.html:538
#: now_lms/templates/learning/curso/admin.html:545
#: now_lms/templates/learning/curso/admin.html:552
#: now_lms/templates/learning/curso/coupons/edit.html:6
#: now_lms/templates/learning/curso/coupons/edit.html:16
#: now_lms/templates/learning/curso/coupons/list.html:83
#: now_lms/templates/learning/nuevo_curso.html:21
#: now_lms/templates/learning/programas/editar_programa.html:6
#: now_lms/templates/learning/programas/editar_programa.html:28
#: now_lms/templates/learning/resources_new/editar_recurso_descargable.html:6
#: now_lms/templates/learning/resources_new/editar_recurso_descargable.html:20
#: now_lms/templates/learning/resources_new/editar_recurso_html.html:6
#: now_lms/templates/learning/resources_new/editar_recurso_html.html:20
#: now_lms/templates/learning/resources_new/editar_recurso_img.html:6
#: now_lms/templates/learning/resources_new/editar_recurso_img.html:20
#: now_lms/templates/learning/resources_new/editar_recurso_link.html:6
#: now_lms/templates/learning/resources_new/editar_recurso_link.html:20
#: now_lms/templates/learning/resources_new/editar_recurso_meet.html:6
#: now_lms/templates/learning/resources_new/editar_recurso_meet.html:20
#: now_lms/templates/learning/resources_new/editar_recurso_mp3.html:6
#: now_lms/templates/learning/resources_new/editar_recurso_mp3.html:20
#: now_lms/templates/learning/resources_new/editar_recurso_pdf.html:6
#: now_lms/templates/learning/resources_new/editar_recurso_pdf.html:20
#: now_lms/templates/learning/resources_new/editar_recurso_text.html:6
#: now_lms/templates/learning/resources_new/editar_recurso_text.html:20
#: now_lms/templates/learning/resources_new/editar_recurso_youtube.html:6
#: now_lms/templates/learning/resources_new/editar_recurso_youtube.html:20
#: now_lms/templates/learning/resources_new/editar_slideshow.html:7
#: now_lms/templates/learning/resources_new/editar_slideshow.html:55
#: now_lms/templates/masterclass/admin_list.html:97
#: now_lms/templates/masterclass/instructor_edit.html:26
msgid "Editar"
msgstr "Edit"

#: now_lms/templates/announcements/admin_list.html:50
#: now_lms/templates/announcements/instructor_list.html:53
msgid "¿Estás seguro de que deseas eliminar este anuncio?"
msgstr "Are you sure you want to delete this announcement?"

#: now_lms/templates/announcements/admin_list.html:63
#: now_lms/templates/announcements/instructor_list.html:66
msgid "Expira:"
msgstr "Expires:"

#: now_lms/templates/announcements/admin_list.html:74
#: now_lms/templates/announcements/course.html:51
#: now_lms/templates/announcements/global.html:46
#: now_lms/templates/announcements/instructor_list.html:77
msgid "Navegación de anuncios"
msgstr "Announcement navigation"

#: now_lms/templates/announcements/admin_list.html:81
#: now_lms/templates/announcements/course.html:58
#: now_lms/templates/announcements/global.html:53
#: now_lms/templates/announcements/instructor_list.html:84
#: now_lms/templates/blog/admin_index.html:148
#: now_lms/templates/blog/admin_tags.html:59
#: now_lms/templates/blog/instructor_index.html:95
#: now_lms/templates/blog/public_index.html:72
#: now_lms/templates/calendar/calendar_view.html:103
#: now_lms/templates/forum/forum_list.html:125
#: now_lms/templates/inicio/cursos.html:427
#: now_lms/templates/learning/resources/pdf_viewer.html:272
#: now_lms/templates/masterclass/admin_list.html:125
#: now_lms/templates/masterclass/instructor_list.html:110
#: now_lms/templates/masterclass/list_public.html:125
#: now_lms/templates/masterclass/my_enrollments.html:140
msgid "Anterior"
msgstr "Previous"

#: now_lms/templates/announcements/admin_list.html:104
#: now_lms/templates/announcements/course.html:83
#: now_lms/templates/announcements/global.html:78
#: now_lms/templates/announcements/instructor_list.html:109
#: now_lms/templates/blog/admin_index.html:175
#: now_lms/templates/blog/admin_tags.html:80
#: now_lms/templates/blog/instructor_index.html:119
#: now_lms/templates/blog/public_index.html:99
#: now_lms/templates/calendar/calendar_view.html:114
#: now_lms/templates/forum/forum_list.html:150
#: now_lms/templates/inicio/cursos.html:317
#: now_lms/templates/inicio/cursos.html:440
#: now_lms/templates/learning/resources/pdf_viewer.html:276
#: now_lms/templates/masterclass/admin_list.html:148
#: now_lms/templates/masterclass/instructor_list.html:133
#: now_lms/templates/masterclass/list_public.html:148
#: now_lms/templates/masterclass/my_enrollments.html:163
msgid "Siguiente"
msgstr "Next"

#: now_lms/templates/announcements/admin_list.html:113
msgid "No hay anuncios globales"
msgstr "There are no global announcements"

#: now_lms/templates/announcements/admin_list.html:114
msgid "Crea el primer anuncio global para todos los usuarios del sistema."
msgstr "Create the first global announcement for all system users."

#: now_lms/templates/announcements/admin_list.html:116
#: now_lms/templates/announcements/instructor_list.html:121
msgid "Crear Primer Anuncio"
msgstr "Create First Announcement"

#: now_lms/templates/announcements/course.html:7
#: now_lms/templates/announcements/global.html:7
#: now_lms/templates/inicio/panel_instructor.html:266
#: now_lms/templates/inicio/panel_moderator.html:292
#: now_lms/templates/perfiles/admin.html:340
<<<<<<< HEAD
#: now_lms/templates/perfiles/instructor.html:378
=======
>>>>>>> 7ee733f8
msgid "Anuncios"
msgstr "Announcements"

#: now_lms/templates/announcements/course.html:18
msgid "Anuncios del Curso"
msgstr "Course Announcements"

#: now_lms/templates/announcements/course.html:20
#: now_lms/templates/evaluations/evaluation_result.html:157
msgid "Volver al curso"
msgstr "Back to course"

#: now_lms/templates/announcements/course.html:39
#: now_lms/templates/announcements/global.html:34
msgid "Válido hasta:"
msgstr "Valid until:"

#: now_lms/templates/announcements/course.html:92
msgid "No hay anuncios para este curso"
msgstr "There are no announcements for this course"

#: now_lms/templates/announcements/course.html:93
msgid "No hay anuncios disponibles para este curso en este momento."
msgstr "There are no announcements available for this course at this time."

#: now_lms/templates/announcements/global.html:17
msgid "Anuncios del Sistema"
msgstr "System Announcements"

#: now_lms/templates/announcements/global.html:87
msgid "No hay anuncios disponibles"
msgstr "No announcements available"

#: now_lms/templates/announcements/global.html:88
msgid "No hay anuncios del sistema en este momento."
msgstr "There are no system announcements at this time."

#: now_lms/templates/announcements/instructor_form.html:97
msgid ""
"Los anuncios de curso son visibles únicamente para los estudiantes "
"inscritos en el\n"
"                                    curso seleccionado."
msgstr ""
"Course announcements are only visible to students enrolled in the\n"
"                                    selected course."

#: now_lms/templates/announcements/instructor_form.html:109
msgid "Visibilidad:"
msgstr "Visibility:"

#: now_lms/templates/announcements/instructor_form.html:109
msgid ""
"Solo puedes crear anuncios para cursos donde\n"
"                                    eres instructor."
msgstr ""
"They will only be displayed\n"
"in free courses."

#: now_lms/templates/announcements/instructor_list.html:7
msgid "Anuncios de Curso"
msgstr "Course Announcements"

#: now_lms/templates/announcements/instructor_list.html:18
msgid "Mis Anuncios de Curso"
msgstr "My Course Announcements"

#: now_lms/templates/announcements/instructor_list.html:118
msgid "No hay anuncios de curso"
msgstr "There are no course announcements"

#: now_lms/templates/announcements/instructor_list.html:119
msgid "Crea anuncios para comunicarte con los estudiantes de tus cursos."
msgstr "Create announcements to communicate with your course students."

#: now_lms/templates/announcements/instructor_list.html:127
msgid "No tienes cursos asignados"
msgstr "You have no assigned courses"

#: now_lms/templates/announcements/instructor_list.html:128
msgid "Necesitas tener cursos asignados para poder crear anuncios."
msgstr "You need assigned courses to be able to create announcements."

#: now_lms/templates/auth/forgot_password.html:6
#: now_lms/templates/auth/forgot_password.html:9
msgid "Recuperar contraseña"
msgstr "Recover Password"

#: now_lms/templates/auth/forgot_password.html:42
msgid "Recuperar Contraseña"
msgstr "Recover Password"

#: now_lms/templates/auth/forgot_password.html:44
msgid ""
"Ingresa tu correo electrónico y te enviaremos instrucciones para "
"recuperar tu contraseña."
msgstr ""
"Enter your email, and we will send you instructions to recover your "
"password."

#: now_lms/templates/auth/forgot_password.html:57
msgid "Enviar Enlace de Recuperación"
msgstr "Send Recovery Link"

#: now_lms/templates/auth/forgot_password.html:61
#: now_lms/templates/auth/reset_password.html:63
msgid "Volver al inicio de sesión"
msgstr "Back to Login"

#: now_lms/templates/auth/login.html:6 now_lms/templates/auth/login.html:9
msgid "Inicio de sesión"
msgstr "Log In"

#: now_lms/templates/auth/login.html:42
msgid "Inicio de Sesión"
msgstr "Log In"

#: now_lms/templates/auth/login.html:48 now_lms/templates/auth/login.html:49
#: now_lms/templates/auth/logon.html:51 now_lms/templates/auth/logon.html:52
#: now_lms/templates/learning/nuevo_usuario.html:46
#: now_lms/templates/learning/nuevo_usuario.html:47
msgid "Contraseña"
msgstr "Password"

#: now_lms/templates/auth/login.html:50
#: now_lms/templates/learning/curso.html:192
#: now_lms/templates/learning/curso/curso.html:173
#: now_lms/templates/themes/cambridge/navbar.j2:78
msgid "Iniciar Sesión"
msgstr "Log In"

#: now_lms/templates/auth/login.html:54
msgid "¿Olvidaste tu contraseña?"
msgstr "Forgot your password?"

#: now_lms/templates/auth/login.html:59 now_lms/templates/auth/logon.html:54
msgid "Regresar"
msgstr "Go Back"

#: now_lms/templates/auth/logon.html:7
msgid "Crear nueva cuenta"
msgstr "Create New Account"

#: now_lms/templates/auth/logon.html:40
msgid "Crear nuevo usuario"
msgstr "Create New User"

#: now_lms/templates/auth/logon.html:45
msgid "Su Nombre"
msgstr "First Name"

#: now_lms/templates/auth/logon.html:47
msgid "Su Apellido"
msgstr "Last Name"

#: now_lms/templates/auth/logon.html:49
msgid ""
"Su Correo\n"
"                Electrónico"
msgstr ""
"Your Email\n"
"                Address"

#: now_lms/templates/auth/logon.html:53
#: now_lms/templates/learning/curso.html:200
#: now_lms/templates/themes/cambridge/navbar.j2:81
msgid "Crear Cuenta"
msgstr "Create Account"

#: now_lms/templates/auth/reset_password.html:6
#: now_lms/templates/auth/reset_password.html:10
msgid "Restablecer contraseña"
msgstr "Reset Password"

#: now_lms/templates/auth/reset_password.html:43
#: now_lms/templates/auth/reset_password.html:59
msgid "Restablecer Contraseña"
msgstr "Reset Password"

#: now_lms/templates/auth/reset_password.html:44
msgid "Ingresa tu nueva contraseña."
msgstr "Enter your new password."

#: now_lms/templates/auth/reset_password.html:53
#: now_lms/templates/auth/reset_password.html:54
#: now_lms/templates/inicio/cambiar_contraseña.html:33
msgid "Nueva Contraseña"
msgstr "New Password"

#: now_lms/templates/auth/reset_password.html:55
#: now_lms/templates/inicio/cambiar_contraseña.html:37
msgid "Confirmar Nueva Contraseña"
msgstr "Confirm New Password"

#: now_lms/templates/auth/reset_password.html:56
msgid ""
"Confirmar Nueva\n"
"                Contraseña"
msgstr ""
"Confirm New\n"
"                Password"
<<<<<<< HEAD

#: now_lms/templates/blog/admin_index.html:7
#: now_lms/templates/blog/admin_index.html:20
msgid "Administración de Blog"
msgstr "Blog Administration"

#: now_lms/templates/blog/admin_index.html:22
#: now_lms/templates/blog/instructor_index.html:22
msgid "Nueva entrada"
msgstr "New Post"

#: now_lms/templates/blog/admin_index.html:33
msgid "Todas"
msgstr "All"

#: now_lms/templates/blog/admin_index.html:39
msgid "Borradores"
msgstr "Drafts"

#: now_lms/templates/blog/admin_index.html:45
msgid "Pendientes"
msgstr "Pending"

=======

#: now_lms/templates/blog/admin_index.html:7
#: now_lms/templates/blog/admin_index.html:20
msgid "Administración de Blog"
msgstr "Blog Administration"

#: now_lms/templates/blog/admin_index.html:22
#: now_lms/templates/blog/instructor_index.html:22
msgid "Nueva entrada"
msgstr "New Post"

#: now_lms/templates/blog/admin_index.html:33
msgid "Todas"
msgstr "All"

#: now_lms/templates/blog/admin_index.html:39
msgid "Borradores"
msgstr "Drafts"

#: now_lms/templates/blog/admin_index.html:45
msgid "Pendientes"
msgstr "Pending"

>>>>>>> 7ee733f8
#: now_lms/templates/blog/admin_index.html:51
msgid "Publicadas"
msgstr "Published"

#: now_lms/templates/blog/admin_index.html:57
msgid "Baneadas"
msgstr "Banned"

#: now_lms/templates/blog/admin_index.html:67
#: now_lms/templates/blog/instructor_index.html:31
#: now_lms/templates/masterclass/admin_list.html:36
#: now_lms/templates/masterclass/instructor_list.html:31
msgid "Título"
msgstr "Title"

#: now_lms/templates/blog/admin_index.html:68
msgid "Autor"
msgstr "Author"

#: now_lms/templates/blog/admin_index.html:70
#: now_lms/templates/blog/instructor_index.html:33
#: now_lms/templates/blog/post_detail.html:69
msgid "Comentarios"
msgstr "Comments"

#: now_lms/templates/blog/admin_index.html:88
#: now_lms/templates/blog/instructor_index.html:50
#: now_lms/templates/learning/curso/admin.html:55
#: now_lms/templates/learning/curso/admin.html:137
#: now_lms/templates/learning/curso_lista.html:75
msgid "Borrador"
msgstr "Draft"

#: now_lms/templates/blog/admin_index.html:90
#: now_lms/templates/calendar/event_detail.html:94
#: now_lms/templates/calendar/upcoming_events.html:88
#: now_lms/templates/learning/curso.html:334
#: now_lms/templates/learning/resources/type_macros.html:95
#: now_lms/templates/masterclass/my_enrollments.html:74
msgid "Pendiente"
msgstr "Pending"

#: now_lms/templates/blog/admin_index.html:92
#: now_lms/templates/blog/instructor_index.html:54
msgid "Publicada"
msgstr "Published"

#: now_lms/templates/blog/admin_index.html:94
#: now_lms/templates/blog/instructor_index.html:56
msgid "Baneada"
msgstr "Banned"

#: now_lms/templates/blog/admin_index.html:99
#: now_lms/templates/blog/instructor_index.html:61
msgid "Deshabilitados"
msgstr "Disabled"

#: now_lms/templates/blog/admin_index.html:128
#: now_lms/templates/blog/post_detail.html:127
msgid "Banear"
msgstr "Ban"

#: now_lms/templates/blog/admin_index.html:183
msgid "No hay entradas de blog"
msgstr "No blog posts"

#: now_lms/templates/blog/admin_index.html:183
msgid "con estado"
msgstr "with status"

#: now_lms/templates/blog/admin_index.html:184
msgid "en este momento."
msgstr "at this time."

#: now_lms/templates/blog/admin_index.html:190
msgid "Gestionar etiquetas"
msgstr "Manage Tags"

#: now_lms/templates/blog/admin_tags.html:7
#: now_lms/templates/blog/admin_tags.html:19
msgid "Gestión de Etiquetas"
msgstr "Tag Management"

#: now_lms/templates/blog/admin_tags.html:7
#: now_lms/templates/blog/instructor_index.html:7
#: now_lms/templates/inicio/panel_admin.html:302
#: now_lms/templates/perfiles/admin.html:335
<<<<<<< HEAD
#: now_lms/templates/perfiles/instructor.html:373
=======
>>>>>>> 7ee733f8
msgid "Blog"
msgstr "Blog"

#: now_lms/templates/blog/admin_tags.html:27
msgid "Slug"
msgstr "Slug"

#: now_lms/templates/blog/admin_tags.html:28
msgid "Publicaciones"
msgstr "Posts"

#: now_lms/templates/blog/admin_tags.html:87
msgid "No hay etiquetas creadas en este momento."
msgstr "No tags have been created at this time."

#: now_lms/templates/blog/admin_tags.html:92
msgid "Volver al blog"
msgstr "Back to Blog"

#: now_lms/templates/blog/admin_tags.html:101
msgid "Crear nueva etiqueta"
msgstr "Create New Tag"

#: now_lms/templates/blog/admin_tags.html:115
msgid "Crear etiqueta"
msgstr "Create Tag"

#: now_lms/templates/blog/instructor_index.html:7
#: now_lms/templates/blog/instructor_index.html:20
msgid "Mis Publicaciones"
msgstr "My Posts"

#: now_lms/templates/blog/instructor_index.html:52
msgid "Pendiente aprobación"
msgstr "Pending Approval"

#: now_lms/templates/blog/instructor_index.html:127
msgid "No tienes entradas de blog en este momento."
msgstr "You have no blog posts at this time."

#: now_lms/templates/blog/instructor_index.html:129
msgid "Crear tu primera entrada"
msgstr "Create Your First Post"

#: now_lms/templates/blog/post_detail.html:32
#: now_lms/templates/blog/public_index.html:29
#: now_lms/templates/forum/forum_list.html:71
msgid "Por"
msgstr "By"

#: now_lms/templates/blog/post_detail.html:32
#: now_lms/templates/blog/post_detail.html:33
#: now_lms/templates/blog/public_index.html:30
#: now_lms/templates/blog/public_index.html:31
msgid "el"
msgstr "on"

#: now_lms/templates/blog/post_detail.html:35
#: now_lms/templates/blog/public_index.html:34
msgid "vistas"
msgstr "views"

#: now_lms/templates/blog/post_detail.html:35
#: now_lms/templates/blog/public_index.html:34
msgid "vista"
msgstr "view"

#: now_lms/templates/blog/post_detail.html:60
msgid "Editar entrada"
msgstr "Edit Post"

#: now_lms/templates/blog/post_detail.html:73
msgid "Agregar comentario"
msgstr "Add Comment"

#: now_lms/templates/blog/post_detail.html:80
msgid "Publicar comentario"
msgstr "Post Comment"

#: now_lms/templates/blog/post_detail.html:85
msgid "Inicia sesión"
msgstr "Log in"

#: now_lms/templates/blog/post_detail.html:85
msgid "para comentar."
msgstr "to comment."

#: now_lms/templates/blog/post_detail.html:114
msgid "Marcar como inapropiado"
msgstr "Mark as Inappropriate"

#: now_lms/templates/blog/post_detail.html:162
msgid "Información del autor"
msgstr "Author Information"

#: now_lms/templates/blog/post_detail.html:173
msgid "Ver todas las entradas de este autor"
msgstr "View all posts by this author"

#: now_lms/templates/blog/post_detail.html:181
msgid "Etiquetas relacionadas"
msgstr "Related Tags"

#: now_lms/templates/blog/post_form.html:41
msgid "Separar etiquetas con comas"
msgstr "Separate tags with commas"

#: now_lms/templates/blog/post_form.html:43
msgid "Separa las etiquetas con comas."
msgstr "Separate the tags with commas."

#: now_lms/templates/blog/post_form.html:43
msgid ""
"Solo\n"
"                                    se asignarán etiquetas existentes."
msgstr ""
"Only\n"
"                                    existing tags will be assigned."

#: now_lms/templates/blog/post_form.html:75
msgid "Vista Previa de la publicación:"
msgstr "Post Preview:"

#: now_lms/templates/blog/post_form.html:80
#: now_lms/templates/blog/post_form.html:81
msgid "Grabar entrada"
msgstr "Save Post"

#: now_lms/templates/blog/public_index.html:32
msgid "comentarios"
msgstr "comments"

#: now_lms/templates/blog/public_index.html:33
msgid "comentario"
msgstr "comment"

#: now_lms/templates/blog/public_index.html:57
msgid "Leer más"
msgstr "Read More"

#: now_lms/templates/blog/public_index.html:106
msgid "No hay entradas de blog publicadas en este momento."
msgstr "No blog posts have been published at this time."

#: now_lms/templates/blog/public_index.html:114
msgid "Filtrar por etiqueta"
msgstr "Filter by Tag"

#: now_lms/templates/blog/public_index.html:122
msgid "Todas las entradas"
msgstr "All Posts"

#: now_lms/templates/calendar/calendar_view.html:7
#: now_lms/templates/perfiles/estudiante.html:50
#: now_lms/templates/perfiles/estudiante.html:85
#: now_lms/templates/perfiles/estudiante.html:145
msgid "Mi Calendario"
msgstr "My Calendar"

#: now_lms/templates/calendar/calendar_view.html:80
#: now_lms/templates/calendar/event_detail.html:32
#: now_lms/templates/calendar/upcoming_events.html:32
#: now_lms/templates/perfiles/estudiante.html:100
#: now_lms/templates/perfiles/moderador.html:69
#: now_lms/templates/perfiles/moderador.html:114
msgid "Mi Perfil"
msgstr "My Profile"

#: now_lms/templates/calendar/calendar_view.html:83
#: now_lms/templates/calendar/event_detail.html:7
#: now_lms/templates/calendar/event_detail.html:39
#: now_lms/templates/calendar/upcoming_events.html:7
#: now_lms/templates/calendar/upcoming_events.html:39
#: now_lms/templates/inicio/panel_instructor.html:258
#: now_lms/templates/perfiles/moderador.html:81
#: now_lms/templates/perfiles/moderador.html:111
msgid "Calendario"
msgstr "Calendar"

#: now_lms/templates/calendar/calendar_view.html:90
msgid "Exportar .ics"
msgstr "Export .ics"

#: now_lms/templates/calendar/calendar_view.html:126
msgid "Sesiones en vivo"
msgstr "Live Sessions"

#: now_lms/templates/calendar/calendar_view.html:130
msgid "Fechas límite de evaluaciones"
msgstr "Evaluation Deadlines"

#: now_lms/templates/calendar/calendar_view.html:141
msgid "Lunes"
msgstr "Monday"

#: now_lms/templates/calendar/calendar_view.html:142
msgid "Martes"
msgstr "Tuesday"

#: now_lms/templates/calendar/calendar_view.html:143
msgid "Miércoles"
msgstr "Wednesday"

#: now_lms/templates/calendar/calendar_view.html:144
msgid "Jueves"
msgstr "Thursday"

#: now_lms/templates/calendar/calendar_view.html:145
msgid "Viernes"
msgstr "Friday"

#: now_lms/templates/calendar/calendar_view.html:146
msgid "Sábado"
msgstr "Saturday"

#: now_lms/templates/calendar/calendar_view.html:147
msgid "Domingo"
msgstr "Sunday"

#: now_lms/templates/calendar/calendar_view.html:184
msgid "Ir a Hoy"
msgstr "Go to Today"

#: now_lms/templates/calendar/calendar_view.html:189
#: now_lms/templates/calendar/dashboard_widget.html:6
#: now_lms/templates/calendar/upcoming_events.html:7
#: now_lms/templates/calendar/upcoming_events.html:42
msgid "Próximos Eventos"
msgstr "Upcoming Events"

#: now_lms/templates/calendar/dashboard_widget.html:9
#: now_lms/templates/calendar/upcoming_events.html:49
#: now_lms/templates/perfiles/estudiante.html:88
#: now_lms/templates/perfiles/moderador.html:85
msgid "Ver Calendario"
msgstr "View Calendar"

#: now_lms/templates/calendar/dashboard_widget.html:42
msgid "Sesión"
msgstr "Session"

#: now_lms/templates/calendar/dashboard_widget.html:44
#: now_lms/templates/calendar/event_detail.html:64
#: now_lms/templates/calendar/event_detail.html:133
#: now_lms/templates/calendar/upcoming_events.html:65
#: now_lms/templates/evaluations/take_evaluation.html:7
msgid "Evaluación"
msgstr "Evaluation"

#: now_lms/templates/calendar/dashboard_widget.html:52
msgid "Ver Todos los Eventos"
msgstr "View All Events"

#: now_lms/templates/calendar/dashboard_widget.html:58
#: now_lms/templates/calendar/upcoming_events.html:121
msgid "No tienes eventos próximos"
msgstr "You have no upcoming events"

#: now_lms/templates/calendar/dashboard_widget.html:61
msgid "Ver calendario completo"
msgstr "View Full Calendar"

#: now_lms/templates/calendar/event_detail.html:49
msgid "Volver al Calendario"
msgstr "Back to Calendar"

#: now_lms/templates/calendar/event_detail.html:61
#: now_lms/templates/calendar/upcoming_events.html:62
msgid "Sesión en Vivo"
msgstr "Live Session"

#: now_lms/templates/calendar/event_detail.html:79
msgid "Fecha y Hora"
msgstr "Date and Time"

#: now_lms/templates/calendar/event_detail.html:96
#: now_lms/templates/calendar/upcoming_events.html:90
msgid "En Curso"
msgstr "Ongoing"

#: now_lms/templates/calendar/event_detail.html:98
#: now_lms/templates/calendar/upcoming_events.html:92
#: now_lms/templates/learning/programas/tomar_programa.html:99
#: now_lms/templates/learning/resources/type_macros.html:92
msgid "Completado"
msgstr "Completed"
<<<<<<< HEAD

#: now_lms/templates/calendar/event_detail.html:121
msgid "Enlace de la Sesión"
msgstr "Session Link"

#: now_lms/templates/calendar/event_detail.html:125
msgid "Unirse a la Sesión"
msgstr "Join Session"

#: now_lms/templates/calendar/event_detail.html:128
msgid "El enlace de la sesión estará disponible próximamente."
msgstr "The session link will be available soon."

#: now_lms/templates/calendar/event_detail.html:139
msgid "Realizar Evaluación"
msgstr "Take Evaluation"

#: now_lms/templates/calendar/event_detail.html:150
msgid "Información Adicional"
msgstr "Additional Information"

#: now_lms/templates/calendar/event_detail.html:154
msgid "Tipo de Evento:"
msgstr "Event Type:"

#: now_lms/templates/calendar/event_detail.html:155
msgid "Sesión en vivo con tutor"
msgstr "Live Session with Tutor"

#: now_lms/templates/calendar/event_detail.html:156
msgid "Fecha límite de evaluación"
msgstr "Evaluation Deadline"

#: now_lms/templates/calendar/event_detail.html:161
msgid "Zona Horaria:"
msgstr "Time Zone:"

#: now_lms/templates/calendar/event_detail.html:167
#: now_lms/templates/perfiles/instructor.html:219
msgid "Creado:"
msgstr "Created:"

#: now_lms/templates/calendar/event_detail.html:173
msgid "Actualizado:"
msgstr "Update Theme:"

#: now_lms/templates/calendar/event_detail.html:183
#: now_lms/templates/perfiles/estudiante.html:136
#: now_lms/templates/perfiles/instructor.html:248
#: now_lms/templates/perfiles/moderador.html:99
msgid "Acciones Rápidas"
msgstr "Quick Actions"

#: now_lms/templates/calendar/event_detail.html:188
#: now_lms/templates/perfiles/estudiante.html:148
msgid "Exportar Calendario"
msgstr "Export Calendar"

#: now_lms/templates/calendar/upcoming_events.html:99
#: now_lms/templates/masterclass/admin_list.html:90
msgid "Ver Detalles"
msgstr "View Details"

#: now_lms/templates/calendar/upcoming_events.html:111
msgid "Ver Calendario Completo"
msgstr "View Full Calendar"

#: now_lms/templates/calendar/upcoming_events.html:123
msgid ""
"Cuando te inscribas en cursos, aquí aparecerán tus sesiones programadas y"
" fechas\n"
"                                    límite de evaluaciones."
msgstr ""
"When you enroll in courses, your scheduled sessions and evaluation\n"
"                                    deadlines will appear here."

#: now_lms/templates/calendar/upcoming_events.html:127
#: now_lms/templates/inicio/home.html:37 now_lms/templates/inicio/home.html:254
#: now_lms/templates/inicio/panel_user.html:59
#: now_lms/templates/perfiles/estudiante.html:142
msgid "Explorar Cursos"
msgstr "Explore Courses"

#: now_lms/templates/error_pages/401.html:6
#: now_lms/templates/error_pages/401.html:25
msgid "Favor verifique su correo electrónico."
msgstr "Please verify your email."

#: now_lms/templates/error_pages/401.html:28
#: now_lms/templates/error_pages/402.html:28
#: now_lms/templates/error_pages/403.html:28
#: now_lms/templates/error_pages/404.html:28
#: now_lms/templates/error_pages/405.html:28
#: now_lms/templates/error_pages/500.html:28
#: now_lms/templates/error_pages/verify_mail.html:36
#: now_lms/templates/inicio/private.html:28
msgid "Regresar al inicio"
msgstr "Return to Home"

#: now_lms/templates/error_pages/401.html:34
#: now_lms/templates/error_pages/402.html:34
#: now_lms/templates/error_pages/403.html:34
#: now_lms/templates/error_pages/404.html:34
#: now_lms/templates/error_pages/405.html:34
#: now_lms/templates/error_pages/500.html:34
#: now_lms/templates/error_pages/verify_mail.html:42
#: now_lms/templates/inicio/private.html:34
msgid "BMO Soluciones"
msgstr "BMO Soluciones"

#: now_lms/templates/error_pages/402.html:6
msgid "Pago requerido."
msgstr "Payment Required."

#: now_lms/templates/error_pages/402.html:25
msgid "Para acceder al recurso solicitado primero debe registrar un pago."
msgstr "To access the requested resource, you must first make a payment."

#: now_lms/templates/error_pages/403.html:6
#: now_lms/templates/error_pages/405.html:6
#: now_lms/templates/inicio/private.html:6
msgid "Permisos insuficientes."
msgstr "Insufficient Permissions."

#: now_lms/templates/error_pages/403.html:25
#: now_lms/templates/error_pages/405.html:25
msgid "Su usuario no se encuentra autorizado a acceder al recurso solicitado."
msgstr "Your user account is not authorized to access the requested resource."

#: now_lms/templates/error_pages/404.html:6
msgid "Página no encontrada."
msgstr "Page Not Found."

#: now_lms/templates/error_pages/404.html:25
msgid "La página que solicita no se encuentra disponible."
msgstr "The page you requested is not available."

#: now_lms/templates/error_pages/500.html:6
msgid "Error al procesar su solicitud."
msgstr "Error Processing Your Request."

#: now_lms/templates/error_pages/500.html:25
msgid "Ha ocurrido un error al intentar atender su solicitud."
msgstr "An error occurred while trying to process your request."

#: now_lms/templates/error_pages/verify_mail.html:6
msgid "Favor revise su correo electrónico."
msgstr "Please check your email."

#: now_lms/templates/error_pages/verify_mail.html:24
msgid "Favor revise su correo electrónico"
msgstr "Please check your email"

#: now_lms/templates/error_pages/verify_mail.html:25
msgid "Su cuenta ha sido creada correctamente."
msgstr "Your account has been successfully created."

#: now_lms/templates/error_pages/verify_mail.html:27
msgid "Le hemos enviado un correo electrónico de verificación desde el correo"
msgstr "We have sent you a verification email from"

#: now_lms/templates/error_pages/verify_mail.html:31
msgid ""
"Es posible que el correo tome algo de tiempo en llegar, si no recibe el "
"correo favor revise su\n"
"                    carpeta de SPAM"
msgstr ""
"The email may take some time to arrive. If you do not receive it, please "
"check your\n"
"                    SPAM folder"

#: now_lms/templates/evaluations/evaluation_result.html:7
msgid "Resultado de Evaluación"
msgstr "Evaluation Result"

#: now_lms/templates/evaluations/evaluation_result.html:35
msgid "Resultado"
msgstr "Result"

#: now_lms/templates/evaluations/evaluation_result.html:47
msgid "Resultado del intento"
msgstr "Attempt Result"

#: now_lms/templates/evaluations/evaluation_result.html:49
msgid "APROBADO"
msgstr "PASSED"

#: now_lms/templates/evaluations/evaluation_result.html:51
msgid "NO APROBADO"
msgstr "FAILED"

#: now_lms/templates/evaluations/evaluation_result.html:63
msgid "Puntuación obtenida"
msgstr "Score Obtained"

#: now_lms/templates/evaluations/evaluation_result.html:69
msgid "Puntuación mínima"
msgstr "Minimum Score"

#: now_lms/templates/evaluations/evaluation_result.html:77
msgid "Fecha de envío"
msgstr "Submission Date"

#: now_lms/templates/evaluations/evaluation_result.html:85
msgid ""
"Este intento fue enviado después de la fecha límite y se aplicó una "
"penalización."
msgstr "This attempt was submitted after the deadline and a penalty was applied."

#: now_lms/templates/evaluations/evaluation_result.html:91
msgid "Detalles de respuestas"
msgstr "Answer Details"

#: now_lms/templates/evaluations/evaluation_result.html:97
#: now_lms/templates/evaluations/take_evaluation.html:79
msgid "Pregunta"
msgstr "Question"

#: now_lms/templates/evaluations/evaluation_result.html:104
msgid "Tu respuesta:"
msgstr "Your Answer:"

#: now_lms/templates/evaluations/evaluation_result.html:108
msgid "Tus respuestas:"
msgstr "Your Answers:"

#: now_lms/templates/evaluations/evaluation_result.html:118
msgid "Respuestas correctas:"
msgstr "Correct Answers:"

#: now_lms/templates/evaluations/evaluation_result.html:128
msgid "Explicación:"
msgstr "Explanation:"

#: now_lms/templates/evaluations/evaluation_result.html:141
msgid "Correcta"
msgstr "Correct"

#: now_lms/templates/evaluations/evaluation_result.html:143
msgid "Incorrecta"
msgstr "Incorrect"

#: now_lms/templates/evaluations/request_reopen.html:7
#: now_lms/templates/evaluations/request_reopen.html:45
msgid "Solicitar Reabrir Evaluación"
msgstr "Request Evaluation Reopen"

#: now_lms/templates/evaluations/request_reopen.html:35
msgid "Solicitar Reabrir"
msgstr "Request Reopen"

#: now_lms/templates/evaluations/request_reopen.html:51
msgid "¿Por qué necesita un intento adicional?"
msgstr "Why do you need an additional attempt?"

#: now_lms/templates/evaluations/request_reopen.html:53
msgid ""
"Ha agotado todos los intentos permitidos para esta evaluación sin "
"alcanzar la\n"
"                                        puntuación mínima. Si considera "
"que hubo circunstancias especiales que afectaron su\n"
"                                        desempeño, puede solicitar un "
"intento adicional proporcionando una justificación."
msgstr ""
"You have used all allowed attempts for this evaluation without reaching "
"the\n"
"                                        minimum score. If you believe "
"there were special circumstances that affected your\n"
"                                        performance, you may request an "
"additional attempt providing a justification."

#: now_lms/templates/evaluations/request_reopen.html:66
msgid ""
"Explique brevemente las razones por las cuales considera que merece un\n"
"                                            intento adicional. Sea "
"específico sobre las circunstancias que pudieron haber\n"
"                                            afectado su desempeño."
msgstr ""
"Briefly explain the reasons why you believe you deserve an\n"
"                                            additional attempt. Be "
"specific about the circumstances that may have\n"
"                                            affected your performance."

#: now_lms/templates/evaluations/request_reopen.html:80
msgid "Importante:"
msgstr "Important:"

#: now_lms/templates/evaluations/request_reopen.html:82
msgid "Su solicitud será revisada por el instructor del curso."
msgstr "Your request will be reviewed by the course instructor."

#: now_lms/templates/evaluations/request_reopen.html:83
msgid "Solo será notificado si su solicitud es aprobada."
msgstr "You will only be notified if your request is approved."

#: now_lms/templates/evaluations/request_reopen.html:85
msgid "Si se aprueba, puede aplicarse una penalización a la puntuación final."
msgstr "If approved, a penalty may be applied to the final score."

#: now_lms/templates/evaluations/request_reopen.html:88
msgid "No hay garantía de que la solicitud sea aprobada."
msgstr "There is no guarantee that the request will be approved."

#: now_lms/templates/evaluations/request_reopen.html:99
msgid "Enviar Solicitud"
msgstr "Submit Request"

#: now_lms/templates/evaluations/take_evaluation.html:47
#: now_lms/templates/learning/curso.html:297
#: now_lms/templates/learning/curso.html:339
#: now_lms/templates/learning/curso.html:349
msgid "Examen"
msgstr "Exam"

#: now_lms/templates/evaluations/take_evaluation.html:49
#: now_lms/templates/learning/curso.html:299
#: now_lms/templates/learning/curso.html:341
#: now_lms/templates/learning/curso.html:351
msgid "Quiz"
msgstr "Quiz"

#: now_lms/templates/evaluations/take_evaluation.html:59
msgid "Instrucciones:"
msgstr "Instructions:"

#: now_lms/templates/evaluations/take_evaluation.html:61
msgid "Puntuación mínima para aprobar:"
msgstr "Minimum Score to Pass:"

#: now_lms/templates/evaluations/take_evaluation.html:63
msgid "Número máximo de intentos:"
msgstr "Maximum Number of Attempts:"

#: now_lms/templates/evaluations/take_evaluation.html:65
msgid "Intentos ilimitados"
msgstr "Unlimited Attempts"

#: now_lms/templates/evaluations/take_evaluation.html:68
msgid "Disponible hasta:"
msgstr "Available Until:"

#: now_lms/templates/evaluations/take_evaluation.html:93
msgid "Verdadero"
msgstr "True"

#: now_lms/templates/evaluations/take_evaluation.html:106
msgid "Falso"
msgstr "False"

#: now_lms/templates/evaluations/take_evaluation.html:113
msgid "Seleccione todas las opciones correctas:"
msgstr "Select all correct options:"

#: now_lms/templates/evaluations/take_evaluation.html:128
msgid "Seleccione una opción:"
msgstr "Select one option:"

#: now_lms/templates/evaluations/take_evaluation.html:150
msgid "Enviar Evaluación"
msgstr "Submit Evaluation"

#: now_lms/templates/forum/forum_list.html:10
#: now_lms/templates/forum/forum_list.html:38
#: now_lms/templates/forum/message_thread.html:39
#: now_lms/templates/forum/new_message.html:39
#: now_lms/templates/forum/reply_message.html:39
msgid "Foro"
msgstr "Forum"

#: now_lms/templates/forum/forum_list.html:45
#: now_lms/templates/forum/new_message.html:7
#: now_lms/templates/forum/new_message.html:42
#: now_lms/templates/learning/curso.html:150
#: now_lms/templates/learning/mensajes/course_messages.html:40
#: now_lms/templates/learning/mensajes/new_thread.html:6
#: now_lms/templates/learning/mensajes/new_thread.html:42
#: now_lms/templates/learning/mensajes/nuevo_msg.html:20
msgid "Nuevo Mensaje"
msgstr "New Message"

#: now_lms/templates/forum/forum_list.html:52
#: now_lms/templates/learning/curso.html:160
msgid "Foro del Curso"
msgstr "Cource Forum"

#: now_lms/templates/forum/forum_list.html:76
msgid "respuesta(s)"
msgstr "response(s)"

#: now_lms/templates/forum/forum_list.html:77
msgid "Sin respuestas"
msgstr "No responses"

#: now_lms/templates/forum/forum_list.html:94
msgid "¿Cerrar este mensaje?"
msgstr "Close this message?"

#: now_lms/templates/forum/forum_list.html:96
#: now_lms/templates/forum/new_message.html:128
#: now_lms/templates/forum/reply_message.html:150
#: now_lms/templates/learning/resources/slide_show.html:65
msgid "Cerrar"
msgstr "Close"

#: now_lms/templates/forum/forum_list.html:106
msgid "Abrir"
msgstr "Open"

#: now_lms/templates/forum/forum_list.html:118
msgid "Navegación del foro"
msgstr "Forum Navigation"

#: now_lms/templates/forum/forum_list.html:158
msgid "No hay mensajes en el foro"
msgstr "There are no messages in the forum"

#: now_lms/templates/forum/forum_list.html:159
msgid "Sé el primero en crear un mensaje en este foro."
msgstr "Be the first to create a message in this forum."

#: now_lms/templates/forum/forum_list.html:161
msgid "Crear primer mensaje"
msgstr "Create First Message"

#: now_lms/templates/forum/message_thread.html:7
msgid "Mensaje del Foro"
msgstr "Forum Message"

#: now_lms/templates/forum/message_thread.html:42
#: now_lms/templates/learning/mensajes/course_messages.html:93
#: now_lms/templates/learning/mensajes/new_thread.html:66
#: now_lms/templates/learning/mensajes/nuevo_msg.html:34
#: now_lms/templates/learning/mensajes/standalone_report.html:6
#: now_lms/templates/learning/mensajes/standalone_report.html:26
#: now_lms/templates/learning/mensajes/standalone_report.html:42
#: now_lms/templates/learning/mensajes/standalone_report.html:85
#: now_lms/templates/learning/mensajes/ver_msg.html:7
#: now_lms/templates/learning/mensajes/ver_msg.html:19
#: now_lms/templates/learning/mensajes/view_thread.html:155
msgid "Mensaje"
msgstr "Message"

#: now_lms/templates/forum/message_thread.html:53
#: now_lms/templates/forum/reply_message.html:42
msgid "Responder"
msgstr "Reply"

#: now_lms/templates/forum/message_thread.html:64
msgid "¿Cerrar este hilo?"
msgstr "Close this thread?"

#: now_lms/templates/forum/message_thread.html:66
msgid "Cerrar Hilo"
msgstr "Close Thread"

#: now_lms/templates/forum/message_thread.html:76
msgid "Abrir Hilo"
msgstr "Open Thread"

#: now_lms/templates/forum/message_thread.html:91
#: now_lms/templates/forum/message_thread.html:125
#: now_lms/templates/forum/reply_message.html:60
msgid "a las"
msgstr "at"

#: now_lms/templates/forum/message_thread.html:108
#: now_lms/templates/forum/message_thread.html:135
msgid "Modificado"
msgstr "Edited"

#: now_lms/templates/forum/message_thread.html:117
msgid "Respuestas"
msgstr "Replies"

#: now_lms/templates/forum/message_thread.html:144
msgid "Este mensaje aún no tiene respuestas."
msgstr "This message has no replies yet."

#: now_lms/templates/forum/message_thread.html:155
msgid "Responder a este mensaje"
msgstr "Reply to this message"

#: now_lms/templates/forum/message_thread.html:160
msgid "El foro está deshabilitado para este curso."
msgstr "The forum is disabled for this course."

#: now_lms/templates/forum/message_thread.html:164
msgid ""
"Este curso ha finalizado y no se permiten nuevas\n"
"                            respuestas."
msgstr ""
"This course has ended, and new\n"
"                            replies are not allowed."

#: now_lms/templates/forum/message_thread.html:169
msgid "Este hilo está cerrado y no se permiten nuevas respuestas."
msgstr "This thread is closed, and new replies are not allowed."

#: now_lms/templates/forum/new_message.html:52
msgid "Crear Nuevo Mensaje"
msgstr "Create New Message"

#: now_lms/templates/forum/new_message.html:69
#: now_lms/templates/forum/reply_message.html:91
msgid "Puedes usar"
msgstr "You can use"

#: now_lms/templates/forum/new_message.html:71
msgid "para dar formato a tu mensaje."
msgstr "to format your message."

#: now_lms/templates/forum/new_message.html:83
msgid "Publicar Mensaje"
msgstr "Post Message"

#: now_lms/templates/forum/new_message.html:98
#: now_lms/templates/forum/reply_message.html:120
msgid "Ayuda de Markdown"
msgstr "Markdown Help"

#: now_lms/templates/forum/new_message.html:102
#: now_lms/templates/forum/reply_message.html:124
msgid "Formato básico"
msgstr "Basic Formatting"

#: now_lms/templates/forum/new_message.html:105
#: now_lms/templates/forum/reply_message.html:127
msgid "texto en negrita"
msgstr "bold text"

#: now_lms/templates/forum/new_message.html:107
#: now_lms/templates/forum/reply_message.html:129
msgid "texto en cursiva"
msgstr "italic text"

#: now_lms/templates/forum/new_message.html:109
#: now_lms/templates/forum/new_message.html:110
#: now_lms/templates/forum/reply_message.html:131
#: now_lms/templates/forum/reply_message.html:132
msgid "Título grande"
msgstr "Large Heading"

#: now_lms/templates/forum/new_message.html:113
#: now_lms/templates/forum/new_message.html:114
#: now_lms/templates/forum/reply_message.html:135
#: now_lms/templates/forum/reply_message.html:136
msgid "Título mediano"
msgstr "Medium Heading"

#: now_lms/templates/forum/new_message.html:116
#: now_lms/templates/forum/reply_message.html:138
msgid "enlace"
msgstr "link"

#: now_lms/templates/forum/new_message.html:116
#: now_lms/templates/forum/reply_message.html:138
msgid "enlace clickeable"
msgstr "clickable link"

#: now_lms/templates/forum/new_message.html:117
#: now_lms/templates/forum/reply_message.html:139
msgid "código"
msgstr "code"

#: now_lms/templates/forum/new_message.html:119
#: now_lms/templates/forum/reply_message.html:141
msgid "Listas"
msgstr "Lists"

#: now_lms/templates/forum/new_message.html:121
#: now_lms/templates/forum/reply_message.html:143
msgid "elemento 1"
msgstr "item 1"

#: now_lms/templates/forum/new_message.html:122
#: now_lms/templates/forum/reply_message.html:144
msgid "elemento 2"
msgstr "item 2"

#: now_lms/templates/forum/new_message.html:124
#: now_lms/templates/forum/reply_message.html:146
msgid "Citas"
msgstr "Quotes"

#: now_lms/templates/forum/new_message.html:125
#: now_lms/templates/forum/reply_message.html:147
msgid "Esto es una cita"
msgstr "This is a quote"

#: now_lms/templates/forum/reply_message.html:7
msgid "Responder Mensaje"
msgstr "Reply Message"

#: now_lms/templates/forum/reply_message.html:53
msgid "Mensaje original"
msgstr "Original Message"

#: now_lms/templates/forum/reply_message.html:72
msgid "Tu respuesta"
msgstr "Your Reply"

#: now_lms/templates/forum/reply_message.html:93
msgid "para dar formato a tu respuesta."
msgstr "to format your reply."

#: now_lms/templates/forum/reply_message.html:105
msgid "Enviar Respuesta"
msgstr "Submit Reply"

#: now_lms/templates/inicio/cambiar_contraseña.html:6
#: now_lms/templates/inicio/cambiar_contraseña.html:24
#: now_lms/templates/inicio/cambiar_contraseña.html:47
msgid "Cambiar Contraseña"
msgstr "Change Password"

#: now_lms/templates/inicio/cambiar_contraseña.html:19
msgid "Cambiar Contraseña del usuario"
msgstr "Change User Password"

#: now_lms/templates/inicio/cambiar_contraseña.html:26
msgid "Contraseña Actual"
msgstr "Current Password"

#: now_lms/templates/inicio/cursos.html:7
msgid "Cursos Disponibles"
msgstr "Available Courses"

#: now_lms/templates/inicio/cursos.html:300
msgid "Cursos disponibles"
msgstr "Available Courses"

#: now_lms/templates/inicio/cursos.html:311
#: now_lms/templates/inicio/cursos.html:434
msgid "cursos encontrados"
msgstr "courses found"

#: now_lms/templates/inicio/cursos.html:311
#: now_lms/templates/inicio/cursos.html:433
#: now_lms/templates/learning/resources/pdf_viewer.html:274
msgid "Página"
msgstr "Page"

#: now_lms/templates/inicio/cursos.html:312
#: now_lms/templates/inicio/cursos.html:433
#: now_lms/templates/learning/resources/pdf_viewer.html:274
msgid "de"
msgstr "of"

#: now_lms/templates/inicio/cursos.html:358
#: now_lms/templates/inicio/cursos.html:539
msgid "Introductorio"
msgstr "Introductory"

#: now_lms/templates/inicio/cursos.html:366
#: now_lms/templates/inicio/cursos.html:545
#: now_lms/templates/inicio/home.html:181
msgid "Principiante"
msgstr "Beginner"

#: now_lms/templates/inicio/cursos.html:374
#: now_lms/templates/inicio/cursos.html:551
#: now_lms/templates/inicio/home.html:183
msgid "Intermedio"
msgstr "Intermediate"

#: now_lms/templates/inicio/cursos.html:383
#: now_lms/templates/inicio/cursos.html:557
#: now_lms/templates/inicio/home.html:185
msgid "Avanzado"
msgstr "Advanced"

#: now_lms/templates/inicio/cursos.html:407
#: now_lms/templates/inicio/home.html:177
#: now_lms/templates/learning/programas/lista_programas.html:84
#: now_lms/templates/learning/recursos/lista_recursos.html:76
#: now_lms/templates/masterclass/admin_list.html:80
#: now_lms/templates/masterclass/enroll.html:96
#: now_lms/templates/masterclass/instructor_list.html:67
#: now_lms/templates/masterclass/list_public.html:88
msgid "Gratis"
msgstr "Free"

#: now_lms/templates/inicio/cursos.html:456
msgid "Filtrar Cursos"
msgstr "Filter Courses"

#: now_lms/templates/inicio/cursos.html:467
#: now_lms/templates/inicio/panel_admin.html:284
msgid "Categorías"
msgstr "Categories"

#: now_lms/templates/inicio/cursos.html:496
#: now_lms/templates/learning/nuevo_curso.html:150
#: now_lms/templates/perfiles/instructor.html:332
msgid "Etiquetas"
msgstr "Tags"

#: now_lms/templates/inicio/cursos.html:525
#: now_lms/templates/learning/nuevo_curso.html:49
msgid "Nivel"
msgstr "Level"

#: now_lms/templates/inicio/home.html:23
msgid "Bienvenido a"
msgstr "Welcome to"

#: now_lms/templates/inicio/home.html:25
msgid ""
"Gracias por visitar nuestra plataforma educativa. Nuestra plataforma está"
" diseñada\n"
"                                    para brindar una experiencia de "
"aprendizaje excepcional."
msgstr ""
"Thank you for visiting our educational platform. Our platform is designed"
"\n"
"                                    to provide an exceptional learning "
"experience."

#: now_lms/templates/inicio/home.html:31
msgid "Comenzar Ahora"
msgstr "Get Started Now"

#: now_lms/templates/inicio/home.html:41
msgid "Mi Panel"
msgstr "My Dashboard"

#: now_lms/templates/inicio/home.html:47
#: now_lms/templates/inicio/panel_admin.html:101
#: now_lms/templates/inicio/panel_instructor.html:85
#: now_lms/templates/inicio/panel_moderator.html:89
#: now_lms/templates/perfiles/admin.html:142
#: now_lms/templates/perfiles/estudiante.html:75
#: now_lms/templates/perfiles/instructor.html:59
#: now_lms/templates/perfiles/instructor.html:90
msgid "Ver Cursos"
msgstr "View Courses"

#: now_lms/templates/inicio/home.html:61
msgid "Aprendizaje"
msgstr "Learning"

#: now_lms/templates/inicio/home.html:62
msgid "Digital"
msgstr "Digital"

#: now_lms/templates/inicio/home.html:76
msgid "Aprende con Nosotros"
msgstr "Learn with Us"

#: now_lms/templates/inicio/home.html:78
msgid ""
"Descubre una nueva forma de aprender con nuestra plataforma educativa "
"moderna y\n"
"                                eficiente."
msgstr ""
"Discover a new way of learning with our modern and\n"
"                                efficient educational platform."

#: now_lms/templates/inicio/home.html:93
msgid "Cursos Especializados"
msgstr "Specialized Courses"

#: now_lms/templates/inicio/home.html:95
msgid ""
"Accede a una amplia variedad de cursos diseñados por expertos en cada "
"área de\n"
"                                        conocimiento."
msgstr ""
"Access a wide variety of courses designed by experts in each area of\n"
"                                        knowledge."

#: now_lms/templates/inicio/home.html:110
msgid "Comunidad Activa"
msgstr "Active Community"

#: now_lms/templates/inicio/home.html:112
msgid ""
"Únete a una comunidad de estudiantes y profesionales que comparten tus "
"intereses\n"
"                                        y objetivos."
msgstr ""
"Join a community of students and professionals who share your interests\n"
"                                        and goals."

#: now_lms/templates/inicio/home.html:127
#: now_lms/templates/perfiles/estudiante.html:113
msgid "Certificaciones"
msgstr "Certifications"

#: now_lms/templates/inicio/home.html:129
msgid ""
"Obtén certificaciones reconocidas que validen tu conocimiento y impulsen "
"tu\n"
"                                        carrera profesional."
msgstr ""
"Obtain recognized certifications that validate your knowledge and boost "
"your\n"
"                                        professional career."

#: now_lms/templates/inicio/home.html:145
msgid "Explora nuestra oferta educativa"
msgstr "Explore Our Educational Offerings"

#: now_lms/templates/inicio/home.html:146
msgid "Encuentra cursos diseñados para impulsar tu crecimiento."
msgstr "Find courses designed to enhance your growth."

#: now_lms/templates/inicio/home.html:179
msgid "Intro"
msgstr "Intro"

#: now_lms/templates/inicio/home.html:213
msgid "Explorar Todos los Cursos"
msgstr "Explore All Courses"

#: now_lms/templates/inicio/home.html:223
#: now_lms/templates/inicio/panel_instructor.html:55
#: now_lms/templates/learning/nuevo_curso.html:171
msgid "Crear Curso"
msgstr "Create Course"

#: now_lms/templates/inicio/home.html:226
msgid "No hay cursos disponibles en este momento."
msgstr "No courses are available at the moment."

#: now_lms/templates/inicio/home.html:238
msgid "¿Listo para Comenzar?"
msgstr "Ready to Get Started?"

#: now_lms/templates/inicio/home.html:240
msgid ""
"Únete a nuestra plataforma educativa y comienza tu viaje de aprendizaje "
"hoy mismo."
msgstr "Join our educational platform and start your learning journey today."

#: now_lms/templates/inicio/home.html:243
msgid "Registrarse Gratis"
msgstr "Register for Free"

#: now_lms/templates/inicio/home.html:246
msgid "Bienvenido de vuelta"
msgstr "Welcome Back"

#: now_lms/templates/inicio/home.html:248
msgid ""
"Continúa tu viaje de aprendizaje y explora nuevas oportunidades "
"educativas."
msgstr "Continue your learning journey and explore new educational opportunities."

#: now_lms/templates/inicio/home.html:251
msgid "Ir a Mi Panel"
msgstr "Go to My Dashboard"

#: now_lms/templates/inicio/panel_admin.html:7
msgid "Panel de Administrador"
msgstr "Admin Dashboard"

#: now_lms/templates/inicio/panel_admin.html:60
msgid "Bienvenido, Administrador del Sistema"
msgstr "Welcome, System Administrator"

#: now_lms/templates/inicio/panel_admin.html:62
msgid "Panel de control y administración de NOW LMS"
msgstr "NOW LMS Control and Administration Panel"

#: now_lms/templates/inicio/panel_admin.html:70
#: now_lms/templates/learning/curso_lista.html:26
#: now_lms/templates/perfiles/instructor.html:255
msgid "Nuevo Curso"
msgstr "New Course"

#: now_lms/templates/inicio/panel_admin.html:87
msgid "Total de Cursos"
msgstr "Total Courses"

#: now_lms/templates/inicio/panel_admin.html:90
#: now_lms/templates/perfiles/admin.html:131
msgid "Cursos en el sistema"
msgstr "Courses in the System"

#: now_lms/templates/inicio/panel_admin.html:113
msgid "Recursos Creados"
msgstr "Created Resources"

#: now_lms/templates/inicio/panel_admin.html:116
msgid "Recursos de aprendizaje"
msgstr "Learning Resources"

#: now_lms/templates/inicio/panel_admin.html:127
#: now_lms/templates/learning/curso/admin.html:159
#: now_lms/templates/learning/programas/gestionar_cursos.html:6
#: now_lms/templates/learning/programas/gestionar_cursos.html:22
#: now_lms/templates/learning/programas/inscribir_usuario.html:97
msgid "Gestionar"
msgstr "Manage"

#: now_lms/templates/inicio/panel_admin.html:139
msgid "Usuarios Registrados"
msgstr "Registered Users"

#: now_lms/templates/inicio/panel_admin.html:142
#: now_lms/templates/perfiles/admin.html:79
msgid "Usuarios del sistema"
msgstr "System Users"

#: now_lms/templates/inicio/panel_admin.html:153
#: now_lms/templates/inicio/panel_moderator.html:115
msgid "Ver Lista"
msgstr "View List"

#: now_lms/templates/inicio/panel_admin.html:165
#: now_lms/templates/inicio/panel_instructor.html:97
msgid "Certificados Emitidos"
msgstr "Issued Certificates"

#: now_lms/templates/inicio/panel_admin.html:168
msgid "Certificaciones otorgadas"
msgstr "Granted Certifications"

#: now_lms/templates/inicio/panel_admin.html:179
#: now_lms/templates/inicio/panel_instructor.html:111
#: now_lms/templates/perfiles/estudiante.html:116
msgid "Ver Certificados"
msgstr "View Certificates"

#: now_lms/templates/inicio/panel_admin.html:200
#: now_lms/templates/perfiles/admin.html:186
msgid "Cursos Recientes"
msgstr "Recent Courses"

#: now_lms/templates/inicio/panel_admin.html:205
#: now_lms/templates/inicio/panel_instructor.html:164
#: now_lms/templates/inicio/panel_moderator.html:190
#: now_lms/templates/perfiles/admin.html:191
#: now_lms/templates/perfiles/instructor.html:197
msgid "Ver Todos"
msgstr "View All"

#: now_lms/templates/inicio/panel_admin.html:241
msgid "No hay cursos recientes"
msgstr "No recent courses"

#: now_lms/templates/inicio/panel_admin.html:259
msgid ""
"Gestiona los mensajes reportados por los usuarios del sistema para "
"mantener un\n"
"                                    ambiente seguro."
msgstr ""
"Manage messages reported by system users to maintain a\n"
"                                    safe environment."

#: now_lms/templates/inicio/panel_admin.html:264
#: now_lms/templates/inicio/panel_moderator.html:59
#: now_lms/templates/perfiles/moderador.html:59
msgid "Ver Reportes"
msgstr "View Reports"

#: now_lms/templates/inicio/panel_admin.html:267
msgid "Todos los Mensajes"
msgstr "All Messages"

#: now_lms/templates/inicio/panel_admin.html:277
msgid "Herramientas de Administración"
msgstr "Administration Tools"

#: now_lms/templates/inicio/panel_admin.html:289
#: now_lms/templates/learning/categorias/lista_categorias.html:44
#: now_lms/templates/learning/etiquetas/lista_etiquetas.html:45
#: now_lms/templates/learning/programas/editar_programa.html:24
#: now_lms/templates/learning/programas/gestionar_cursos.html:125
#: now_lms/templates/learning/programas/inscribir_usuario.html:106
#: now_lms/templates/learning/programas/lista_programas.html:6
#: now_lms/templates/learning/programas/lista_programas.html:20
#: now_lms/templates/learning/programas/nuevo_programa.html:24
#: now_lms/templates/perfiles/instructor.html:311
#: now_lms/templates/themes/cambridge/navbar.j2:50
#: now_lms/templates/themes/now_lms/navbar.j2:57
msgid "Programas"
msgstr "Programs"

#: now_lms/templates/inicio/panel_admin.html:297
#: now_lms/templates/perfiles/admin.html:252
#: now_lms/templates/perfiles/admin.html:306
#: now_lms/templates/perfiles/estudiante.html:151
msgid "Configuración"
msgstr "Settings"

#: now_lms/templates/inicio/panel_instructor.html:7
#: now_lms/templates/perfiles/instructor.html:7
msgid "Panel del Instructor"
msgstr "Instructor Panel"

#: now_lms/templates/inicio/panel_instructor.html:49
#: now_lms/templates/perfiles/instructor.html:49
msgid "Bienvenido, Instructor"
msgstr "Welcome, Instructor"

#: now_lms/templates/inicio/panel_instructor.html:51
msgid "Tu centro de enseñanza y gestión de cursos"
msgstr "Your teaching and course management hub"

#: now_lms/templates/inicio/panel_instructor.html:71
#: now_lms/templates/perfiles/instructor.html:76
msgid "Cursos Creados"
msgstr "Created Courses"

#: now_lms/templates/inicio/panel_instructor.html:74
msgid "Cursos activos"
msgstr "Active Courses"

#: now_lms/templates/inicio/panel_instructor.html:100
msgid "Logros estudiantiles"
msgstr "Student Achievements"

#: now_lms/templates/inicio/panel_instructor.html:123
#: now_lms/templates/perfiles/instructor.html:102
msgid "Estudiantes Inscritos"
msgstr "Enrolled Students"

#: now_lms/templates/inicio/panel_instructor.html:126
msgid "Total de estudiantes"
msgstr "Total Students"

#: now_lms/templates/inicio/panel_instructor.html:137
#: now_lms/templates/masterclass/admin_list.html:104
#: now_lms/templates/perfiles/instructor.html:116
msgid "Ver Estudiantes"
msgstr "View Students"

#: now_lms/templates/inicio/panel_instructor.html:158
#: now_lms/templates/perfiles/instructor.html:189
msgid "Mis Cursos Recientes"
msgstr "My Recent Courses"

#: now_lms/templates/inicio/panel_instructor.html:200
msgid "Aún no has creado cursos"
msgstr "You haven't created any courses yet"

#: now_lms/templates/inicio/panel_instructor.html:202
msgid "Crear mi primer curso"
msgstr "Create My First Course"

#: now_lms/templates/inicio/panel_instructor.html:216
msgid "Centro de Mensajes"
msgstr "Message Center"

#: now_lms/templates/inicio/panel_instructor.html:221
msgid ""
"Mantente conectado con tus estudiantes y resuelve sus dudas de manera "
"oportuna."
msgstr "Stay connected with your students and address their questions promptly."

#: now_lms/templates/inicio/panel_instructor.html:225
#: now_lms/templates/inicio/panel_moderator.html:248
#: now_lms/templates/perfiles/moderador.html:105
msgid "Mis Mensajes"
msgstr "My Messages"

#: now_lms/templates/inicio/panel_instructor.html:235
msgid "Herramientas de Enseñanza"
msgstr "Teaching Tools"

#: now_lms/templates/inicio/panel_instructor.html:245
msgid "Mis Recursos"
msgstr "My Resources"

#: now_lms/templates/inicio/panel_instructor.html:250
#: now_lms/templates/inicio/panel_moderator.html:276
msgid "Buscar Cursos"
msgstr "Search Courses"

#: now_lms/templates/inicio/panel_moderator.html:7
msgid "Panel del Moderador"
msgstr "Moderator Panel"

#: now_lms/templates/inicio/panel_moderator.html:49
msgid "Bienvenido, Moderador"
msgstr "Welcome, Moderator"

#: now_lms/templates/inicio/panel_moderator.html:51
msgid "Tu centro de moderación y supervisión académica"
msgstr "Your academic moderation and supervision hub"

#: now_lms/templates/inicio/panel_moderator.html:75
#: now_lms/templates/inicio/panel_moderator.html:185
msgid "Cursos Moderados"
msgstr "Moderated Courses"

#: now_lms/templates/inicio/panel_moderator.html:78
msgid "Bajo supervisión"
msgstr "Under Supervision"

#: now_lms/templates/inicio/panel_moderator.html:101
msgid "Estudiantes Supervisados"
msgstr "Supervised Students"

#: now_lms/templates/inicio/panel_moderator.html:104
msgid "En cursos moderados"
msgstr "In Moderated Courses"

#: now_lms/templates/inicio/panel_moderator.html:127
msgid "Mensajes Abiertos"
msgstr "Open Messages"

#: now_lms/templates/inicio/panel_moderator.html:130
msgid "Pendientes de revisar"
msgstr "Pending Review"

#: now_lms/templates/inicio/panel_moderator.html:141
#: now_lms/templates/perfiles/admin.html:116
msgid "Revisar"
msgstr "Review"

#: now_lms/templates/inicio/panel_moderator.html:153
msgid "Mensajes Resueltos"
msgstr "Resolved Messages"

#: now_lms/templates/inicio/panel_moderator.html:156
msgid "Casos cerrados"
msgstr "Closed Cases"

#: now_lms/templates/inicio/panel_moderator.html:164
msgid "Historial completo"
msgstr "Full History"

#: now_lms/templates/inicio/panel_moderator.html:225
msgid "No hay cursos asignados para moderar"
msgstr "No courses assigned for moderation"

#: now_lms/templates/inicio/panel_moderator.html:238
msgid "Gestión de Mensajes"
msgstr "Message Management"

#: now_lms/templates/inicio/panel_moderator.html:243
msgid ""
"Como moderador, ayuda a contestar los requerimientos de los estudiantes y"
" supervisa\n"
"                                    las conversaciones para mantener un "
"ambiente de aprendizaje positivo."
msgstr ""
"As a moderator, help answer students' requests and oversee\n"
"                                    conversations to maintain a positive "
"learning environment."

#: now_lms/templates/inicio/panel_moderator.html:261
msgid "Herramientas de Moderación"
msgstr "Moderation Tools"

#: now_lms/templates/inicio/panel_moderator.html:271
msgid "Usuarios"
msgstr "Users"

#: now_lms/templates/inicio/panel_moderator.html:284
#: now_lms/templates/learning/curso/admin.html:360
#: now_lms/templates/learning/recursos/lista_recursos.html:6
#: now_lms/templates/learning/recursos/lista_recursos.html:20
#: now_lms/templates/perfiles/instructor.html:329
#: now_lms/templates/themes/cambridge/navbar.j2:54
#: now_lms/templates/themes/now_lms/navbar.j2:63
msgid "Recursos"
msgstr "Resources"

#: now_lms/templates/inicio/panel_user.html:7
msgid "Panel del Estudiante"
msgstr "Student Dashboard"

#: now_lms/templates/inicio/panel_user.html:53
#: now_lms/templates/perfiles/estudiante.html:61
#: now_lms/templates/themes/cambridge/navbar.j2:93
msgid "Bienvenido"
msgstr "Welcome"

#: now_lms/templates/inicio/panel_user.html:55
msgid "Tu portal de aprendizaje y desarrollo personal"
msgstr "Your Learning and Personal Development Portal"

#: now_lms/templates/inicio/perfil.html:7
msgid "Perfil"
msgstr "Profile"

#: now_lms/templates/inicio/perfil.html:73
msgid "Perfil de"
msgstr "Profile of"

#: now_lms/templates/inicio/perfil_editar.html:6
msgid "Editar perfil."
msgstr "Edit Profile."

#: now_lms/templates/inicio/private.html:24
msgid "Perfil Privado"
msgstr "Private Profile"

#: now_lms/templates/inicio/private.html:25
msgid "El perfil del usuario solicitado es privado."
msgstr "The requested user's profile is private."

#: now_lms/templates/inicio/programas.html:7
msgid "Programas Disponibles"
msgstr "Available Programs"

#: now_lms/templates/inicio/recursos.html:7
msgid "Recursos Disponibles"
msgstr "Available Resources"

#: now_lms/templates/learning/curso.html:45
#: now_lms/templates/learning/curso/curso.html:45
msgid "Portada del Curso"
msgstr "Course Cover"

#: now_lms/templates/learning/curso.html:54
msgid "Placeholder: Miniatura"
msgstr "Placeholder: Thumbnail"

#: now_lms/templates/learning/curso.html:72
msgid "¡Curso Completado con Éxito!"
msgstr "Course Successfully Completed!"

#: now_lms/templates/learning/curso.html:73
msgid "Has obtenido la certificación de este curso."
msgstr "You have earned the certification for this course."

#: now_lms/templates/learning/curso.html:78
msgid "Ver Certificado"
msgstr "View Certificate"

#: now_lms/templates/learning/curso.html:84
#: now_lms/templates/learning/resources/pdf_viewer.html:285
msgid "Descargar PDF"
msgstr "Download PDF"

#: now_lms/templates/learning/curso.html:92
msgid "Recursos disponibles con este curso:"
msgstr "Resources Available with This Course:"

#: now_lms/templates/learning/curso.html:110
#: now_lms/templates/learning/curso/enroll.html:155
msgid "Auditar contenido del curso"
msgstr "Audit Course Content"

#: now_lms/templates/learning/curso.html:113
msgid ""
"Puede acceder al contenido del curso pero no podrá resolver las "
"evaluaciones u obtener un certificado al finalizar."
msgstr ""
"You can access the course content but will not be able to complete "
"assessments or receive a certificate upon completion."

#: now_lms/templates/learning/curso.html:115
msgid ""
"Puede pagar el valor del curso antes de finalizarlo y acceder a las "
"evaluaciones y la certificación."
msgstr ""
"You can pay for the course before finishing it to access assessments and "
"receive certification."

#: now_lms/templates/learning/curso.html:119
#: now_lms/templates/learning/curso/enroll.html:171
msgid "Proceder al pago"
msgstr "Proceed to Payment"

#: now_lms/templates/learning/curso.html:123
#: now_lms/templates/learning/curso/enroll.html:175
msgid "Inscribirse al curso"
msgstr "Enroll in Course"

#: now_lms/templates/learning/curso.html:137
msgid "¿Tienes alguna pregunta sobre el curso? Contacta a tus instructores."
msgstr "Do you have any questions about the course? Contact your instructors."

#: now_lms/templates/learning/curso.html:144
msgid "Ver Mensajes"
msgstr "View Messages"

#: now_lms/templates/learning/curso.html:164
msgid "Participa en discusiones con otros estudiantes y compartir conocimientos."
msgstr "Join discussions with other students and share knowledge."

#: now_lms/templates/learning/curso.html:171
msgid "Ver Foro"
msgstr "See Forum"

#: now_lms/templates/learning/curso.html:178
msgid "Nuevo Mensaje en Foro"
msgstr "New Forum Message"

#: now_lms/templates/learning/curso.html:209
msgid "Publicidad"
msgstr "Advertisement"

#: now_lms/templates/learning/curso.html:215
#: now_lms/templates/learning/curso/admin.html:149
msgid "Contenido del curso."
msgstr "Course Content."

#: now_lms/templates/learning/curso.html:272
msgid "Preview"
msgstr "Preview"

#: now_lms/templates/learning/curso.html:312
msgid "Aprobado"
msgstr "Passed"

#: now_lms/templates/learning/curso.html:316
msgid "No Aprobado"
msgstr "Not Passed"

#: now_lms/templates/learning/curso.html:326
msgid "Solicitud de reapertura pendiente"
msgstr "Reopen Request Pending"

#: now_lms/templates/learning/curso.html:331
msgid "Solicitar nuevo intento"
msgstr "Request New Attempt"

#: now_lms/templates/learning/curso.html:344
msgid "Pago requerido"
msgstr "Payment Required"

#: now_lms/templates/learning/curso.html:371
msgid "Crear Nueva Sección"
msgstr "Create New Section"

#: now_lms/templates/learning/curso.html:374
#: now_lms/templates/learning/curso/curso.html:261
msgid "Este curso actualmente no cuenta con secciones disponibles."
msgstr "This course currently has no available sections."

#: now_lms/templates/learning/curso_lista.html:6
msgid "Listado de cursos."
msgstr "Course Listing."

#: now_lms/templates/learning/curso_lista.html:20
msgid "Lista de Cursos Disponibles"
msgstr "Available Courses List"

#: now_lms/templates/learning/curso_lista.html:21
msgid "Gestiona y administra tus cursos de aprendizaje"
msgstr "Manage and Administer Your Learning Courses"

#: now_lms/templates/learning/curso_lista.html:38
msgid "Lista de cursos disponibles en el sistema."
msgstr "List of Available Courses in the System."

#: now_lms/templates/learning/curso_lista.html:42
#: now_lms/templates/learning/recursos/lista_recursos.html:42
msgid "Código"
msgstr "Code"

#: now_lms/templates/learning/curso_lista.html:47
msgid "Fin"
msgstr "End"

#: now_lms/templates/learning/certificados/lista_certificados.html:49
#: now_lms/templates/learning/certificados/lista_certificados.html:68
#: now_lms/templates/learning/curso_lista.html:49
#: now_lms/templates/learning/recursos/lista_recursos.html:44
#: now_lms/templates/learning/recursos/lista_recursos.html:67
msgid "Público"
msgstr "Public"

#: now_lms/templates/learning/curso_lista.html:118
msgid "No hay cursos disponibles"
msgstr "No courses available"

#: now_lms/templates/learning/curso_lista.html:119
msgid "Usted no ha creado ningún curso todavía."
msgstr "You have not created any courses yet."

#: now_lms/templates/learning/editar_seccion.html:6
msgid "Editar Sección"
msgstr "Edit Section"

#: now_lms/templates/learning/editar_seccion.html:20
msgid "Editar sección."
msgstr "Edit Section."

#: now_lms/templates/learning/editar_seccion.html:25
msgid "Nombre de la Nueva Sección."
msgstr "New Section Name."

#: now_lms/templates/learning/editar_seccion.html:26
#: now_lms/templates/learning/nuevo_seccion.html:26
msgid "Nombre de la Nueva Sección"
msgstr "New Section Name"

#: now_lms/templates/learning/editar_seccion.html:30
msgid "Descripción de la Sección"
msgstr "Section Description"

#: now_lms/templates/learning/editar_seccion.html:31
#: now_lms/templates/learning/nuevo_seccion.html:31
msgid ""
"Descripción de la nueva\n"
"                            Sección."
msgstr "Description of the new Section."

#: now_lms/templates/learning/editar_seccion.html:38
msgid "Actualizar Sección"
msgstr "Update Section"

#: now_lms/templates/learning/nuevo_curso.html:6
msgid "Editar curso"
msgstr "Edit Course"

#: now_lms/templates/learning/nuevo_curso.html:8
msgid "Crear un nuevo curso"
msgstr "Create a New Course"

#: now_lms/templates/learning/certificados/certificado.html:31
#: now_lms/templates/learning/nuevo_curso.html:31
msgid "Nombre del Curso"
msgstr "Course Name"

#: now_lms/templates/learning/nuevo_curso.html:34
msgid "Código del"
msgstr "Course Code"

#: now_lms/templates/learning/nuevo_curso.html:35
msgid "Código del Curso"
msgstr "Course Code"

#: now_lms/templates/learning/nuevo_curso.html:38
msgid ""
"Descripción\n"
"                        Corta"
msgstr "Short Description"

#: now_lms/templates/learning/nuevo_curso.html:44
msgid "Duración (HR)"
msgstr "Duration (HR)"

#: now_lms/templates/learning/nuevo_curso.html:55
msgid "Visibilidad del curso."
msgstr "Course Visibility."

#: now_lms/templates/learning/nuevo_curso.html:60
msgid "Modalidad del curso."
msgstr "Course Modality."

#: now_lms/templates/learning/nuevo_curso.html:61
msgid "Modalidad del curso"
msgstr "Course Modality"

#: now_lms/templates/learning/nuevo_curso.html:66
msgid "Cupo limitado"
msgstr "Limited Seats"

#: now_lms/templates/learning/nuevo_curso.html:68
msgid "Cupo Limitado:"
msgstr "Limited Seats:"

#: now_lms/templates/learning/nuevo_curso.html:72
msgid "Cupos:"
msgstr "Seats:"

#: now_lms/templates/learning/curso/admin_enroll.html:111
#: now_lms/templates/learning/nuevo_curso.html:79
msgid "Pagado"
msgstr "Paid"

#: now_lms/templates/learning/curso/coupons/create.html:107
#: now_lms/templates/learning/curso/coupons/create.html:169
#: now_lms/templates/learning/curso/coupons/edit.html:140
#: now_lms/templates/learning/curso/coupons/edit.html:203
#: now_lms/templates/learning/curso/enroll.html:64
#: now_lms/templates/learning/nuevo_curso.html:83
#: now_lms/templates/learning/paypal_payment.html:120
#: now_lms/templates/learning/programa.html:31
#: now_lms/templates/learning/programas/editar_programa.html:67
#: now_lms/templates/learning/programas/inscribir_programa.html:45
#: now_lms/templates/learning/programas/inscribir_usuario.html:84
#: now_lms/templates/learning/programas/lista_programas.html:50
#: now_lms/templates/learning/programas/nuevo_programa.html:49
#: now_lms/templates/learning/recursos/editar_recurso.html:31
#: now_lms/templates/learning/recursos/lista_recursos.html:46
#: now_lms/templates/learning/recursos/nuevo_recurso.html:42
msgid "Precio"
msgstr "Price"

#: now_lms/templates/learning/nuevo_curso.html:91
msgid ""
"Un estudiante puede auditar el curso pero no recibir un certificado al "
"final si no cancela el valor del curso."
msgstr ""
"A student can audit the course but will not receive a certificate at the "
"end if the course fee is not paid."

#: now_lms/templates/learning/nuevo_curso.html:104
msgid ""
"Si el curso es en tiempo real o con tiempo definido defina las fechas de "
"inicio y fin."
msgstr "If the course is live or time-bound, set the start and end dates."

#: now_lms/templates/learning/nuevo_curso.html:107
msgid "Certificación"
msgstr "Certification"

#: now_lms/templates/learning/nuevo_curso.html:109
msgid "Extender Certificado:"
msgstr "Extend Certificate:"

#: now_lms/templates/learning/nuevo_curso.html:113
msgid "Plantilla de Certificado:"
msgstr "Certificate Template:"

#: now_lms/templates/learning/nuevo_curso.html:118
msgid "Portada del curso"
msgstr "Course Cover"

#: now_lms/templates/learning/nuevo_curso.html:131
msgid "Portada"
msgstr "Cover"

#: now_lms/templates/learning/nuevo_curso.html:143
msgid "Categorización"
msgstr "Categorization"

#: now_lms/templates/learning/categorias/editar_categoria.html:25
#: now_lms/templates/learning/categorias/editar_categoria.html:26
#: now_lms/templates/learning/categorias/nueva_categoria.html:25
#: now_lms/templates/learning/categorias/nueva_categoria.html:26
#: now_lms/templates/learning/nuevo_curso.html:145
msgid "Categoría"
msgstr "Category"

#: now_lms/templates/learning/nuevo_curso.html:153
msgid ""
"Mantén presionado Ctrl (o Cmd en Mac) para seleccionar múltiples "
"etiquetas."
msgstr "Hold Ctrl (or Cmd on Mac) to select multiple tags."

#: now_lms/templates/learning/nuevo_curso.html:170
msgid "Actualizar Curso"
msgstr "Update Course"

#: now_lms/templates/learning/nuevo_seccion.html:6
msgid "Crear una nueva Sección."
msgstr "Create a New Section."

#: now_lms/templates/learning/curso/admin.html:154
#: now_lms/templates/learning/nuevo_seccion.html:25
msgid "Nueva"
msgstr "New"

#: now_lms/templates/learning/nuevo_usuario.html:6
msgid "Crear un nuevo usuario"
msgstr "Create a New User"

#: now_lms/templates/learning/nuevo_usuario.html:26
msgid "Nombre del Usuario"
msgstr "User First Name"

#: now_lms/templates/learning/nuevo_usuario.html:31
msgid "Apellido del Usuario"
msgstr "User Last Name"

#: now_lms/templates/learning/nuevo_usuario.html:36
msgid ""
"Correo\n"
"                            Electrónico"
msgstr "Email Address"

#: now_lms/templates/learning/nuevo_usuario.html:51
msgid "Crear Usuario"
msgstr "Create User"

#: now_lms/templates/learning/paypal_payment.html:7
msgid "Pago con PayPal"
msgstr "Pay with PayPal"

#: now_lms/templates/learning/paypal_payment.html:118
msgid "Detalles"
msgstr "Details"

#: now_lms/templates/learning/curso/enroll.html:70
#: now_lms/templates/learning/curso/enroll.html:78
#: now_lms/templates/learning/paypal_payment.html:125
#: now_lms/templates/learning/programas/inscribir_programa.html:50
#: now_lms/templates/learning/programas/inscribir_programa.html:55
msgid "Total"
msgstr "Total"

#: now_lms/templates/learning/categorias/lista_categorias.html:43
#: now_lms/templates/learning/etiquetas/lista_etiquetas.html:44
#: now_lms/templates/learning/programa.html:26
#: now_lms/templates/learning/programas/editar_programa.html:33
#: now_lms/templates/learning/programas/gestionar_cursos.html:6
#: now_lms/templates/learning/programas/gestionar_cursos.html:22
#: now_lms/templates/learning/programas/gestionar_cursos.html:46
#: now_lms/templates/learning/programas/inscribir_usuario.html:97
#: now_lms/templates/learning/programas/lista_cursos.html:18
#: now_lms/templates/learning/programas/lista_programas.html:47
#: now_lms/templates/learning/programas/tomar_programa.html:35
#: now_lms/templates/themes/cambridge/navbar.j2:46
#: now_lms/templates/themes/now_lms/navbar.j2:51
msgid "Cursos"
msgstr "Courses"

#: now_lms/templates/learning/programa.html:36
msgid "Acceso"
msgstr "Access"

#: now_lms/templates/learning/programa.html:37
msgid "De por vida"
msgstr "Lifetime"

#: now_lms/templates/learning/categorias/editar_categoria.html:6
#: now_lms/templates/learning/categorias/editar_categoria.html:20
msgid "Editar Categoría"
msgstr "Edit Category"

#: now_lms/templates/learning/categorias/editar_categoria.html:37
msgid "Actualizar Categoría"
msgstr "Update Category"

#: now_lms/templates/learning/categorias/lista_categorias.html:6
msgid "Lista de Categorías."
msgstr "Category List."

#: now_lms/templates/learning/categorias/lista_categorias.html:20
msgid "Lista de Categorías Disponibles"
msgstr "Available Categories List"

#: now_lms/templates/learning/categorias/lista_categorias.html:21
msgid "Gestiona y administra las categorías del sistema"
msgstr "Manage and administer system categories"

#: now_lms/templates/learning/categorias/lista_categorias.html:26
msgid "Nueva categoría"
msgstr "New Category"

#: now_lms/templates/learning/categorias/lista_categorias.html:38
msgid "Lista de categorías disponibles en el sistema."
msgstr "List of available categories in the system."

#: now_lms/templates/learning/categorias/lista_categorias.html:75
msgid "¿Está seguro de que desea eliminar esta categoría?"
msgstr "Are you sure you want to delete this category?"

#: now_lms/templates/learning/categorias/lista_categorias.html:92
msgid "No hay categorías disponibles"
msgstr "No categories available"

#: now_lms/templates/learning/categorias/lista_categorias.html:93
msgid "Usted no ha creado ninguna categoría todavía."
msgstr "You haven't created any categories yet."

#: now_lms/templates/learning/categorias/lista_categorias.html:95
msgid "Crear primera categoría"
msgstr "Create First Category"

#: now_lms/templates/learning/categorias/nueva_categoria.html:6
#: now_lms/templates/learning/categorias/nueva_categoria.html:37
msgid "Crear Categoría"
msgstr "Create Category"

#: now_lms/templates/learning/categorias/nueva_categoria.html:20
msgid "Crear Categoría."
msgstr "Create Category."

#: now_lms/templates/learning/certificados/certificado.html:6
msgid "Certificado de Finalizacion de curso"
msgstr "Course Completion Certificate"

#: now_lms/templates/learning/certificados/certificado.html:16
msgid "Certificado de Finalización de Curso"
msgstr "Course Completion Certificate"

#: now_lms/templates/learning/certificados/certificado.html:20
msgid "Se hace constar que"
msgstr "This certifies that"

#: now_lms/templates/learning/certificados/certificado.html:20
msgid ""
"ha\n"
"                        completado satisfactoriamente el curso"
msgstr "has successfully completed the course"

#: now_lms/templates/learning/certificados/certificado.html:22
msgid "cumpliendo con todos los requisitos académicos y evaluaciones establecidas"
msgstr "fulfilling all academic requirements and evaluations"

#: now_lms/templates/learning/certificados/certificado.html:26
msgid "Datos del Estudiante"
msgstr "Student Information"

#: now_lms/templates/learning/certificados/certificado.html:30
msgid "Datos del Curso"
msgstr "Course Information"

#: now_lms/templates/learning/certificados/certificado.html:32
msgid "Descripción del Curso"
msgstr "Course Description"

#: now_lms/templates/learning/certificados/certificado.html:34
#: now_lms/templates/learning/certificados/certificado.html:36
msgid "Fecha de Inicio"
msgstr "Start Date"

#: now_lms/templates/learning/certificados/certificado.html:38
msgid "Duración"
msgstr "Duration"

#: now_lms/templates/learning/certificados/certificado.html:38
msgid "horas"
msgstr "hours"

#: now_lms/templates/learning/certificados/certificado.html:41
msgid "Datos del Certicado"
msgstr "Certificate Details"

#: now_lms/templates/learning/certificados/certificado.html:42
msgid "Fecha de Emisión"
msgstr "Issue Date"

#: now_lms/templates/learning/certificados/certificado.html:44
#: now_lms/templates/learning/certificados/emitir_certificado.html:52
msgid "Nota"
msgstr "Grade"

#: now_lms/templates/learning/certificados/certificado.html:55
msgid "Ver Certicado"
msgstr "View Certificate"

#: now_lms/templates/learning/certificados/certificado.html:63
msgid "Descargar Certificado"
msgstr "Download Certificate"

#: now_lms/templates/learning/certificados/editar_certificado.html:6
msgid "Editar Plantilla de Certicado"
msgstr "Edit Certificate Template"

#: now_lms/templates/learning/certificados/editar_certificado.html:18
msgid "Editar Certificado"
msgstr "Edit Certificate"

#: now_lms/templates/learning/certificados/editar_certificado.html:23
#: now_lms/templates/learning/certificados/editar_certificado.html:24
#: now_lms/templates/learning/certificados/lista_certificados.html:45
#: now_lms/templates/learning/certificados/nuevo_certificado.html:23
#: now_lms/templates/learning/certificados/nuevo_certificado.html:24
msgid "Certificado"
msgstr "Certificate"

#: now_lms/templates/learning/certificados/editar_certificado.html:28
#: now_lms/templates/learning/certificados/editar_certificado.html:29
msgid "Descripcion"
msgstr "Description"

#: now_lms/templates/learning/certificados/editar_certificado.html:36
#: now_lms/templates/learning/certificados/lista_certificados.html:47
#: now_lms/templates/learning/certificados/lista_certificados.html:61
msgid "Habilitado"
msgstr "Enabled"

#: now_lms/templates/learning/certificados/editar_certificado.html:42
msgid "Publico"
msgstr "Public"

#: now_lms/templates/learning/certificados/editar_certificado.html:48
msgid "Tipo de Certificado"
msgstr "Certificate Type"

#: now_lms/templates/learning/certificados/editar_certificado.html:65
msgid "Actualizar Certificado"
msgstr "Update Certificate"

#: now_lms/templates/learning/certificados/emitir_certificado.html:6
msgid "Crear Nueva Plantilla"
msgstr "Create New Template"

#: now_lms/templates/learning/certificados/emitir_certificado.html:18
msgid "Emitir un nuevo Certificado"
msgstr "Issue a New Certificate"

#: now_lms/templates/learning/certificados/emitir_certificado.html:28
msgid "Tipo de Contenido"
msgstr "Content Type"

#: now_lms/templates/learning/certificados/emitir_certificado.html:40
msgid "Clase Magistral"
msgstr "Masterclass"

#: now_lms/templates/learning/certificados/emitir_certificado.html:47
msgid "Plantilla"
msgstr "Template"

#: now_lms/templates/learning/certificados/emitir_certificado.html:57
#: now_lms/templates/learning/certificados/nuevo_certificado.html:48
msgid "Crear Certificado"
msgstr "Create Certificate"

#: now_lms/templates/learning/certificados/lista_certificaciones.html:6
msgid "Lista de Certificaciones emitidas"
msgstr "Issued Certifications List"

#: now_lms/templates/learning/certificados/lista_certificaciones.html:20
msgid "Lista de Certificados Emitidos"
msgstr "Issued Certificates List"

#: now_lms/templates/learning/certificados/lista_certificaciones.html:21
msgid "Gestiona y administra los certificados emitidos en el sistema"
msgstr "Manage and administer issued certificates in the system"

#: now_lms/templates/learning/certificados/lista_certificaciones.html:26
msgid "Nuevo Certificado"
msgstr "New Certificate"

#: now_lms/templates/learning/certificados/lista_certificados.html:6
msgid "Plantillas Disponibles."
msgstr "Available Templates."

#: now_lms/templates/learning/certificados/lista_certificados.html:20
msgid "Lista de Certificados Disponibles"
msgstr "Available Certificates List"

#: now_lms/templates/learning/certificados/lista_certificados.html:21
msgid "Gestiona y administra las plantillas de certificados"
msgstr "Manage and administer certificate templates"

#: now_lms/templates/learning/certificados/lista_certificados.html:26
msgid "Nueva plantilla"
msgstr "New Template"

#: now_lms/templates/learning/certificados/lista_certificados.html:29
msgid "Nuevo certificado"
msgstr "New Certificate"

#: now_lms/templates/learning/certificados/lista_certificados.html:41
msgid "Lista de certificados disponibles en el sistema."
msgstr "List of available certificates in the system."

#: now_lms/templates/learning/certificados/lista_certificados.html:63
msgid "Deshabilitado"
msgstr "Disabled"

#: now_lms/templates/learning/certificados/lista_certificados.html:70
#: now_lms/templates/learning/recursos/lista_recursos.html:69
msgid "Privado"
msgstr "Private"

#: now_lms/templates/learning/certificados/lista_certificados.html:79
msgid "Deshabilitar"
msgstr "Disable"

#: now_lms/templates/learning/certificados/lista_certificados.html:87
msgid "Habilitar"
msgstr "Enable"

#: now_lms/templates/learning/certificados/lista_certificados.html:95
msgid "Hacer privado"
msgstr "Make Private"

#: now_lms/templates/learning/certificados/lista_certificados.html:103
#: now_lms/templates/learning/curso/admin.html:75
msgid "Publicar"
msgstr "Publish"

#: now_lms/templates/learning/certificados/lista_certificados.html:119
msgid "Visualizar"
msgstr "View"

#: now_lms/templates/learning/certificados/lista_certificados.html:136
msgid "No hay certificados disponibles"
msgstr "No certificates available"

#: now_lms/templates/learning/certificados/lista_certificados.html:137
msgid "Usted no ha creado ningún certificado todavía."
msgstr "You haven't created any certificates yet."

#: now_lms/templates/learning/certificados/lista_certificados.html:139
msgid "Crear primera plantilla"
msgstr "Create First Template"

#: now_lms/templates/learning/certificados/nuevo_certificado.html:6
msgid "Crear nueva plantilla"
msgstr "Create New Template"

#: now_lms/templates/learning/certificados/nuevo_certificado.html:18
msgid "Crear nuevo certificado."
msgstr "Create New Certificate."

#: now_lms/templates/learning/curso/admin.html:47
#: now_lms/templates/learning/curso/admin.html:209
#: now_lms/templates/learning/curso/admin.html:241
#: now_lms/templates/learning/curso/admin.html:255
#: now_lms/templates/learning/curso/admin.html:344
msgid "Ocultar"
msgstr "Hide"

#: now_lms/templates/learning/curso/admin.html:50
msgid "Cambiar status:"
msgstr "Change status:"

#: now_lms/templates/learning/curso/admin.html:80
msgid "Quitar del Sitio Web."
msgstr "Remove from Website."

#: now_lms/templates/learning/curso/admin.html:87
msgid "Agregar al Sitio Web."
msgstr "Add to Website."

#: now_lms/templates/learning/curso/admin.html:137
msgid "Estatus del curso:"
msgstr "Course status:"

#: now_lms/templates/learning/curso/admin.html:145
msgid "Este curso no se ha publicado en el sitio Web."
msgstr "This course has not been published on the Website."

#: now_lms/templates/learning/curso/admin.html:167
#: now_lms/templates/learning/programas/admin_enroll.html:28
#: now_lms/templates/learning/programas/admin_enroll.html:77
#: now_lms/templates/learning/programas/admin_enrollments.html:32
#: now_lms/templates/learning/programas/admin_enrollments.html:102
#: now_lms/templates/learning/programas/gestionar_cursos.html:29
#: now_lms/templates/learning/programas/inscribir_usuario.html:6
#: now_lms/templates/learning/programas/inscribir_usuario.html:24
#: now_lms/templates/learning/programas/inscribir_usuario.html:49
msgid "Inscribir"
msgstr "Enroll"

#: now_lms/templates/learning/curso/admin.html:172
#: now_lms/templates/learning/programas/gestionar_cursos.html:36
#: now_lms/templates/learning/programas/inscribir_usuario.html:103
#: now_lms/templates/learning/programas/lista_programas.html:29
#: now_lms/templates/learning/programas/tomar_programa.html:123
msgid "Ver"
msgstr "View"

#: now_lms/templates/learning/curso/admin.html:190
#: now_lms/templates/learning/curso/admin.html:285
#: now_lms/templates/learning/curso/coupons/list.html:18
#: now_lms/templates/learning/mensajes/nuevo_msg.html:34
#: now_lms/templates/learning/programas/lista_programas.html:26
#: now_lms/templates/learning/resources_new/nuevo_recurso_html.html:6
#: now_lms/templates/learning/resources_new/nuevo_recurso_img.html:6
#: now_lms/templates/learning/resources_new/nuevo_recurso_link.html:6
#: now_lms/templates/learning/resources_new/nuevo_recurso_meet.html:6
#: now_lms/templates/learning/resources_new/nuevo_recurso_mp3.html:6
#: now_lms/templates/learning/resources_new/nuevo_recurso_pdf.html:6
#: now_lms/templates/learning/resources_new/nuevo_recurso_slides.html:6
#: now_lms/templates/learning/resources_new/nuevo_recurso_text.html:6
#: now_lms/templates/learning/resources_new/nuevo_recurso_youtube.html:6
msgid "Nuevo"
msgstr "New"

#: now_lms/templates/learning/curso/admin.html:190
#: now_lms/templates/learning/curso/admin.html:285
#: now_lms/templates/learning/recursos/editar_recurso.html:6
#: now_lms/templates/learning/recursos/editar_recurso.html:20
#: now_lms/templates/learning/recursos/editar_recurso.html:25
#: now_lms/templates/learning/recursos/editar_recurso.html:26
#: now_lms/templates/learning/recursos/editar_recurso.html:50
#: now_lms/templates/learning/recursos/editar_recurso.html:53
#: now_lms/templates/learning/recursos/editar_recurso.html:58
#: now_lms/templates/learning/recursos/nuevo_recurso.html:6
#: now_lms/templates/learning/recursos/nuevo_recurso.html:20
#: now_lms/templates/learning/recursos/nuevo_recurso.html:25
#: now_lms/templates/learning/recursos/nuevo_recurso.html:26
#: now_lms/templates/learning/recursos/nuevo_recurso.html:59
#: now_lms/templates/learning/recursos/nuevo_recurso.html:73
#: now_lms/templates/learning/recursos/recurso.html:83
#: now_lms/templates/learning/resources/type_html.html:66
#: now_lms/templates/learning/resources_new/editar_recurso_descargable.html:6
#: now_lms/templates/learning/resources_new/editar_recurso_descargable.html:20
#: now_lms/templates/learning/resources_new/editar_recurso_html.html:6
#: now_lms/templates/learning/resources_new/editar_recurso_html.html:25
#: now_lms/templates/learning/resources_new/editar_recurso_html.html:30
#: now_lms/templates/learning/resources_new/editar_recurso_img.html:6
#: now_lms/templates/learning/resources_new/editar_recurso_img.html:43
#: now_lms/templates/learning/resources_new/editar_recurso_link.html:6
#: now_lms/templates/learning/resources_new/editar_recurso_link.html:35
#: now_lms/templates/learning/resources_new/editar_recurso_meet.html:6
#: now_lms/templates/learning/resources_new/editar_recurso_meet.html:50
#: now_lms/templates/learning/resources_new/editar_recurso_mp3.html:6
#: now_lms/templates/learning/resources_new/editar_recurso_mp3.html:67
#: now_lms/templates/learning/resources_new/editar_recurso_pdf.html:6
#: now_lms/templates/learning/resources_new/editar_recurso_pdf.html:43
#: now_lms/templates/learning/resources_new/editar_recurso_text.html:6
#: now_lms/templates/learning/resources_new/editar_recurso_text.html:30
#: now_lms/templates/learning/resources_new/editar_recurso_youtube.html:6
#: now_lms/templates/learning/resources_new/editar_recurso_youtube.html:35
#: now_lms/templates/learning/resources_new/nuevo_recurso.html:144
#: now_lms/templates/learning/resources_new/nuevo_recurso.html:204
#: now_lms/templates/learning/resources_new/nuevo_recurso_descargable.html:6
#: now_lms/templates/learning/resources_new/nuevo_recurso_descargable.html:20
#: now_lms/templates/learning/resources_new/nuevo_recurso_html.html:6
#: now_lms/templates/learning/resources_new/nuevo_recurso_html.html:25
#: now_lms/templates/learning/resources_new/nuevo_recurso_html.html:30
#: now_lms/templates/learning/resources_new/nuevo_recurso_html.html:35
#: now_lms/templates/learning/resources_new/nuevo_recurso_img.html:6
#: now_lms/templates/learning/resources_new/nuevo_recurso_img.html:35
#: now_lms/templates/learning/resources_new/nuevo_recurso_link.html:6
#: now_lms/templates/learning/resources_new/nuevo_recurso_link.html:35
#: now_lms/templates/learning/resources_new/nuevo_recurso_meet.html:6
#: now_lms/templates/learning/resources_new/nuevo_recurso_meet.html:55
#: now_lms/templates/learning/resources_new/nuevo_recurso_mp3.html:6
#: now_lms/templates/learning/resources_new/nuevo_recurso_mp3.html:52
#: now_lms/templates/learning/resources_new/nuevo_recurso_pdf.html:6
#: now_lms/templates/learning/resources_new/nuevo_recurso_pdf.html:35
#: now_lms/templates/learning/resources_new/nuevo_recurso_slides.html:6
#: now_lms/templates/learning/resources_new/nuevo_recurso_text.html:6
#: now_lms/templates/learning/resources_new/nuevo_recurso_text.html:30
#: now_lms/templates/learning/resources_new/nuevo_recurso_youtube.html:6
#: now_lms/templates/learning/resources_new/nuevo_recurso_youtube.html:35
msgid "Recurso"
msgstr "Resource"

#: now_lms/templates/learning/curso/admin.html:201
msgid "Ordenar"
msgstr "Sort"

#: now_lms/templates/learning/curso/admin.html:248
#: now_lms/templates/learning/curso/admin.html:337
msgid "Publicar Sección"
msgstr "Publish Section"

#: now_lms/templates/learning/curso/admin.html:262
msgid "Eliminar Sección"
msgstr "Delete Section"

#: now_lms/templates/learning/curso/admin.html:292
msgid "Ordenar Sección:"
msgstr "Sort Section:"

#: now_lms/templates/learning/curso/admin.html:298
msgid "Bajar Sección"
msgstr "Move Section Down"

#: now_lms/templates/learning/curso/admin.html:305
msgid "Subir Sección"
msgstr "Move Section Up"

#: now_lms/templates/learning/curso/admin_enroll.html:9
#: now_lms/templates/learning/curso/admin_enroll.html:25
msgid "Inscripción Administrativa"
msgstr "Administrative Enrollment"

#: now_lms/templates/learning/curso/admin_enroll.html:27
msgid "Inscribir estudiante al curso:"
msgstr "Enroll Student in Course:"

#: now_lms/templates/learning/curso/admin_enroll.html:34
msgid "Curso Pagado:"
msgstr "Paid Course:"

#: now_lms/templates/learning/curso/admin_enroll.html:34
msgid "Este curso tiene un costo de"
msgstr "This course costs"

#: now_lms/templates/learning/curso/admin_enroll.html:35
msgid ""
"Al usar la inscripción administrativa,\n"
"                                    puedes omitir el pago para dar acceso"
" completo al estudiante."
msgstr ""
"Using administrative enrollment, you can skip the payment to grant full "
"access to the student."

#: now_lms/templates/learning/curso/admin_enroll.html:41
msgid "Curso Gratuito:"
msgstr "Free Course:"

#: now_lms/templates/learning/curso/admin_enroll.html:41
msgid ""
"Este curso es gratuito para todos los\n"
"                                    estudiantes."
msgstr "This course is free for all students."

#: now_lms/templates/learning/curso/admin_enroll.html:53
msgid "Ingresa el nombre de usuario del estudiante que deseas inscribir."
msgstr "Enter the username of the student you want to enroll."

#: now_lms/templates/learning/curso/admin_enroll.html:63
msgid ""
"Si está marcado, el estudiante tendrá acceso completo\n"
"                                            sin realizar el pago."
msgstr "If checked, the student will have full access without making a payment."

#: now_lms/templates/learning/curso/admin_enroll.html:64
msgid ""
"Esta opción no afecta cursos\n"
"                                            gratuitos."
msgstr "This option does not affect free courses."

#: now_lms/templates/learning/curso/admin_enroll.html:72
msgid "Notas opcionales sobre esta inscripción (para referencia administrativa)."
msgstr "Optional notes for this enrollment (for administrative reference)."

#: now_lms/templates/learning/curso/admin_enroll.html:85
#: now_lms/templates/learning/curso/admin_enrollments.html:34
msgid "Inscribir Estudiante"
msgstr "Enroll Student"

#: now_lms/templates/learning/curso/admin_enroll.html:94
msgid "Información del Curso"
msgstr "Course Information"

#: now_lms/templates/learning/curso/admin_enroll.html:99
msgid "Nombre:"
msgstr "Name:"

#: now_lms/templates/learning/curso/admin_enroll.html:100
msgid "Código:"
msgstr "Code:"

#: now_lms/templates/learning/curso/admin_enroll.html:101
msgid "Estado:"
msgstr "Status:"

#: now_lms/templates/learning/curso/admin_enroll.html:109
msgid "Tipo:"
msgstr "Type:"

#: now_lms/templates/learning/curso/admin_enroll.html:113
#: now_lms/templates/learning/curso/admin_enrollments.html:81
msgid "Gratuito"
msgstr "Free"

#: now_lms/templates/learning/curso/admin_enroll.html:115
msgid "Auditable"
msgstr "Auditable"

#: now_lms/templates/learning/curso/admin_enroll.html:119
#: now_lms/templates/learning/curso/curso.html:90
msgid "Precio:"
msgstr "Price:"

#: now_lms/templates/learning/curso/admin_enrollments.html:9
#: now_lms/templates/perfiles/admin.html:154
msgid "Inscripciones"
msgstr "Enrollments"

#: now_lms/templates/learning/curso/admin_enrollments.html:26
msgid "Inscripciones del Curso"
msgstr "Course Enrollments"

#: now_lms/templates/learning/curso/admin_enrollments.html:40
#: now_lms/templates/learning/resources_new/editar_slideshow.html:145
msgid "Volver al Curso"
msgstr "Back to Course"

#: now_lms/templates/learning/curso/admin_enrollments.html:51
#: now_lms/templates/learning/programas/admin_enrollments.html:49
msgid "Email"
msgstr "Email"

#: now_lms/templates/learning/curso/admin_enrollments.html:52
msgid "Fecha de Inscripción"
msgstr "Enrollment Date"

#: now_lms/templates/learning/curso/admin_enrollments.html:53
msgid "Método de Pago"
msgstr "Payment Method"

#: now_lms/templates/learning/curso/admin_enrollments.html:54
msgid "Estado del Pago"
msgstr "Payment Status"

#: now_lms/templates/learning/curso/admin_enrollments.html:55
msgid "Monto"
msgstr "Amount"

#: now_lms/templates/learning/curso/admin_enrollments.html:56
msgid "Inscrito Por"
msgstr "Enrolled By"

#: now_lms/templates/learning/curso/admin_enrollments.html:79
msgid "Admin. Manual"
msgstr "Manual Admin"

#: now_lms/templates/learning/curso/admin_enrollments.html:80
msgid ""
"Admin.\n"
"                                                        Programa"
msgstr ""
"Admin.\n"
"                                                        Program"

#: now_lms/templates/learning/curso/admin_enrollments.html:82
msgid "Auditoría"
msgstr "Audit"

#: now_lms/templates/learning/curso/admin_enrollments.html:86
msgid "Sin pago"
msgstr "No Payment"

#: now_lms/templates/learning/curso/admin_enrollments.html:108
#: now_lms/templates/perfiles/admin.html:312
msgid "Sistema"
msgstr "System"

#: now_lms/templates/learning/curso/admin_enrollments.html:116
msgid "¿Estás seguro de que deseas desinscribir a"
msgstr "Are you sure you want to unenroll"

#: now_lms/templates/learning/curso/admin_enrollments.html:121
msgid "Desinscribir"
msgstr "Unenroll"

#: now_lms/templates/learning/curso/admin_enrollments.html:135
msgid "No hay estudiantes inscritos"
msgstr "No students enrolled"

#: now_lms/templates/learning/curso/admin_enrollments.html:136
msgid "Aún no hay estudiantes inscritos en este curso."
msgstr "There are no students enrolled in this course yet."

#: now_lms/templates/learning/curso/admin_enrollments.html:141
msgid "Inscribir Primer Estudiante"
msgstr "Enroll First Student"

#: now_lms/templates/learning/curso/curso.html:67
msgid "Administrar Curso"
msgstr "Manage Course"

#: now_lms/templates/learning/curso/curso.html:81
msgid "Fechas:"
msgstr "Dates:"

#: now_lms/templates/learning/curso/curso.html:84
msgid "Modalidad:"
msgstr "Mode:"

#: now_lms/templates/learning/curso/curso.html:84
msgid "A su propio ritmo"
msgstr "Self-paced"

#: now_lms/templates/learning/curso/curso.html:98
msgid "Curso Gratuito"
msgstr "Free Course"

#: now_lms/templates/learning/curso/curso.html:103
msgid "Certificación:"
msgstr "Certification:"

#: now_lms/templates/learning/curso/curso.html:103
msgid "Incluida"
msgstr "Included"

#: now_lms/templates/learning/curso/curso.html:108
msgid "Cupo:"
msgstr "Capacity:"

#: now_lms/templates/learning/curso/curso.html:108
msgid "Limitado"
msgstr "Limited"

#: now_lms/templates/learning/curso/curso.html:114
msgid "Nivel:"
msgstr "Level:"

#: now_lms/templates/learning/curso/curso.html:123
msgid "Recursos Descargables"
msgstr "Downloadable Resources"

#: now_lms/templates/learning/curso/curso.html:145
msgid "Ya está inscrito en este curso"
msgstr "You are already enrolled in this course"

#: now_lms/templates/learning/curso/curso.html:152
msgid "Continuar Curso"
msgstr "Continue Course"

#: now_lms/templates/learning/curso/curso.html:161
msgid "Inscribirse al Curso"
msgstr "Enroll in Course"

#: now_lms/templates/learning/curso/curso.html:167
msgid "Para acceder al curso necesitas una cuenta"
msgstr "You need an account to access this course"

#: now_lms/templates/learning/curso/curso.html:170
msgid "Crear Cuenta Gratis"
msgstr "Create Free Account"

#: now_lms/templates/learning/curso/curso.html:185
msgid "Contenido del curso"
msgstr "Course Content"

#: now_lms/templates/learning/curso/curso.html:234
msgid "Vista Previa"
msgstr "Preview"

#: now_lms/templates/learning/curso/curso.html:245
msgid "Restringido"
msgstr "Restricted"

#: now_lms/templates/learning/curso/curso.html:259
msgid "Sin contenido disponible"
msgstr "No content available"

#: now_lms/templates/learning/curso/enroll.html:19
msgid "Esta a punto de inscribirse al curso"
msgstr "You are about to enroll in the course"

#: now_lms/templates/learning/curso/enroll.html:23
msgid "Complete la siguiente información para completar su registro."
msgstr "Complete the following information to finish your registration."

#: now_lms/templates/learning/curso/enroll.html:28
#: now_lms/templates/learning/programas/inscribir_programa.html:27
msgid "Resumen"
msgstr "Summary"

#: now_lms/templates/learning/curso/enroll.html:46
msgid "Precio Original"
msgstr "Original Price"

#: now_lms/templates/learning/curso/enroll.html:52
msgid "Descuento"
msgstr "Discount"

#: now_lms/templates/learning/curso/enroll.html:55
msgid "descuento"
msgstr "discount"

#: now_lms/templates/learning/curso/enroll.html:55
msgid ""
"Descuento\n"
"                                            fijo"
msgstr ""
"Fixed\n"
"                                            Discount"

#: now_lms/templates/learning/curso/enroll.html:73
msgid "¡GRATIS!"
msgstr "FREE!"

#: now_lms/templates/learning/curso/enroll.html:79
msgid "GRATIS"
msgstr "FREE"

#: now_lms/templates/learning/curso/enroll.html:85
msgid "Billing address"
msgstr "Billing Address"

#: now_lms/templates/learning/curso/enroll.html:90
msgid "Valid first name is required."
msgstr "Valid first name is required."

#: now_lms/templates/learning/curso/enroll.html:95
msgid "Valid last name is required."
msgstr "Valid last name is required."

#: now_lms/templates/learning/curso/enroll.html:98
msgid "Correo Electronico"
msgstr "Email"

#: now_lms/templates/learning/curso/enroll.html:101
msgid "Please enter a valid email address for shipping updates."
msgstr "Please enter a valid email address for shipping updates."

#: now_lms/templates/learning/curso/enroll.html:105
msgid "Dirección"
msgstr "Address"

#: now_lms/templates/learning/curso/enroll.html:107
msgid "Please enter your shipping address."
msgstr "Please enter your shipping address."

#: now_lms/templates/learning/curso/enroll.html:110
msgid "Dirección 2"
msgstr "Address 2"

#: now_lms/templates/learning/curso/enroll.html:114
msgid "País"
msgstr "Country"

#: now_lms/templates/learning/curso/enroll.html:116
msgid "Please select a valid country."
msgstr "Please select a valid country."

#: now_lms/templates/learning/curso/enroll.html:121
msgid "Please provide a valid state."
msgstr "Please provide a valid state."

#: now_lms/templates/learning/curso/enroll.html:124
msgid "Código Postal"
msgstr "Postal Code"

#: now_lms/templates/learning/curso/enroll.html:126
msgid "Zip code required."
msgstr "Zip code required."

#: now_lms/templates/learning/curso/enroll.html:132
msgid "Código de Cupón"
msgstr "Coupon Code"

#: now_lms/templates/learning/curso/enroll.html:136
msgid "Código de Cupón (Opcional)"
msgstr "Coupon Code (Optional)"

#: now_lms/templates/learning/curso/enroll.html:140
msgid "Aplicar"
msgstr "Apply"

#: now_lms/templates/learning/curso/enroll.html:145
msgid "Cupón"
msgstr "Coupon"

#: now_lms/templates/learning/curso/enroll.html:145
msgid "aplicado exitosamente"
msgstr "applied successfully"

#: now_lms/templates/learning/curso/enroll.html:158
msgid ""
"Puede acceder al contenido del curso pero no podrá resolver las "
"evaluaciones u obtener un\n"
"                                certificado al finalizar."
msgstr ""
"You can access the course content but will not be able to complete "
"assessments or receive a certificate upon completion."

#: now_lms/templates/learning/curso/enroll.html:161
msgid ""
"Puede pagar el valor del curso antes de finalizarlo y acceder a las "
"evaluaciones y la\n"
"                                certificación."
msgstr ""
"You can pay for the course before finishing to access assessments and "
"obtain certification."

#: now_lms/templates/learning/curso/enroll.html:167
msgid "¡Inscribirse Gratis con Cupón!"
msgstr "Enroll Free with Coupon!"

#: now_lms/templates/learning/curso/coupons/create.html:6
msgid "Crear Cupón"
msgstr "Create Coupon"

#: now_lms/templates/learning/curso/coupons/create.html:16
msgid "Crear Nuevo Cupón"
msgstr "Create New Coupon"

#: now_lms/templates/learning/curso/coupons/create.html:17
msgid "Curso:"
msgstr "Course:"

#: now_lms/templates/learning/etiquetas/editar_etiqueta.html:6
#: now_lms/templates/learning/etiquetas/editar_etiqueta.html:37
msgid "Editar Etiqueta"
msgstr "Edit Tag"

#: now_lms/templates/learning/etiquetas/editar_etiqueta.html:20
msgid "Editar etiqueta"
msgstr "Edit tag"

#: now_lms/templates/learning/etiquetas/editar_etiqueta.html:25
#: now_lms/templates/learning/etiquetas/editar_etiqueta.html:26
#: now_lms/templates/learning/etiquetas/nueva_etiqueta.html:25
#: now_lms/templates/learning/etiquetas/nueva_etiqueta.html:26
msgid "Etiqueta"
msgstr "Tag"

#: now_lms/templates/learning/etiquetas/editar_etiqueta.html:30
#: now_lms/templates/learning/etiquetas/nueva_etiqueta.html:30
msgid "Color"
msgstr "Color"

#: now_lms/templates/learning/etiquetas/lista_etiquetas.html:6
msgid "Lista de Etiquetas"
msgstr "Tag List"

#: now_lms/templates/learning/etiquetas/lista_etiquetas.html:20
msgid "Lista de Etiquetas Disponibles"
msgstr "Available Tags List"

#: now_lms/templates/learning/etiquetas/lista_etiquetas.html:21
msgid "Gestiona y administra las etiquetas del sistema"
msgstr "Manage and administer system tags"

#: now_lms/templates/learning/etiquetas/lista_etiquetas.html:26
#: now_lms/templates/learning/etiquetas/nueva_etiqueta.html:6
msgid "Nueva Etiqueta"
msgstr "New Tag"

#: now_lms/templates/learning/etiquetas/nueva_etiqueta.html:20
msgid "Crear nueva Etiqueta"
msgstr "Create New Tag"

#: now_lms/templates/learning/etiquetas/nueva_etiqueta.html:35
msgid "Crear Etiqueta"
msgstr "Create Tag"

#: now_lms/templates/learning/mensajes/course_messages.html:93
msgid "Enviar"
msgstr "Send"

#: now_lms/templates/learning/mensajes/new_thread.html:54
#: now_lms/templates/learning/mensajes/nuevo_msg.html:25
#: now_lms/templates/learning/mensajes/nuevo_msg.html:26
msgid "Asunto"
msgstr "Subject"

#: now_lms/templates/learning/mensajes/new_thread.html:55
msgid "¿En qué podemos ayudarte?"
msgstr "How can we help you?"

#: now_lms/templates/learning/mensajes/new_thread.html:80
msgid "Enviar Mensaje"
msgstr "Send Message"

#: now_lms/templates/learning/mensajes/nuevo_msg.html:6
msgid "Nuevo Recurso - Documento"
msgstr "New Resource - Document"

#: now_lms/templates/learning/programas/admin_enroll.html:7
#: now_lms/templates/learning/programas/admin_enroll.html:24
#: now_lms/templates/learning/programas/admin_enroll.html:34
#: now_lms/templates/learning/programas/admin_enrollments.html:50
#: now_lms/templates/learning/programas/inscribir_programa.html:6
#: now_lms/templates/learning/programas/inscribir_programa.html:19
msgid "Inscripción"
msgstr "Enrollment"

#: now_lms/templates/learning/programas/admin_enroll.html:24
#: now_lms/templates/learning/programas/admin_enroll.html:34
#: now_lms/templates/learning/programas/admin_enroll.html:77
#: now_lms/templates/learning/programas/admin_enroll.html:86
#: now_lms/templates/learning/programas/admin_enrollments.html:24
#: now_lms/templates/learning/programas/admin_enrollments.html:38
#: now_lms/templates/learning/programas/editar_programa.html:6
#: now_lms/templates/learning/programas/editar_programa.html:28
#: now_lms/templates/learning/programas/editar_programa.html:43
#: now_lms/templates/learning/programas/gestionar_cursos.html:46
#: now_lms/templates/learning/programas/gestionar_cursos.html:122
#: now_lms/templates/learning/programas/inscribir_programa.html:6
#: now_lms/templates/learning/programas/inscribir_programa.html:19
#: now_lms/templates/learning/programas/inscribir_programa.html:27
#: now_lms/templates/learning/programas/inscribir_programa.html:32
#: now_lms/templates/learning/programas/inscribir_usuario.html:24
#: now_lms/templates/learning/programas/inscribir_usuario.html:58
#: now_lms/templates/learning/programas/inscribir_usuario.html:103
#: now_lms/templates/learning/programas/lista_cursos.html:18
#: now_lms/templates/learning/programas/lista_programas.html:26
#: now_lms/templates/learning/programas/lista_programas.html:157
#: now_lms/templates/learning/programas/nuevo_programa.html:6
#: now_lms/templates/learning/programas/nuevo_programa.html:27
#: now_lms/templates/learning/programas/nuevo_programa.html:32
#: now_lms/templates/learning/programas/nuevo_programa.html:33
#: now_lms/templates/learning/programas/tomar_programa.html:6
#: now_lms/templates/learning/programas/tomar_programa.html:27
#: now_lms/templates/learning/programas/tomar_programa.html:35
#: now_lms/templates/learning/programas/tomar_programa.html:99
msgid "Programa"
msgstr "Program"

#: now_lms/templates/learning/programas/editar_programa.html:110
msgid "Actualizar Programa"
msgstr "Update Program"

#: now_lms/templates/learning/programas/nuevo_programa.html:77
msgid "Crear Programa"
msgstr "Create Program"

#: now_lms/templates/learning/recursos/lista_recursos.html:20
msgid "Lista de"
msgstr "List of"

#: now_lms/templates/learning/recursos/lista_recursos.html:20
msgid "Disponibles"
msgstr "Available"

#: now_lms/templates/learning/recursos/lista_recursos.html:21
msgid "Gestiona y administra tus recursos de aprendizaje"
msgstr "Manage and administer your learning resources"

#: now_lms/templates/learning/recursos/lista_recursos.html:26
msgid "Nuevo recurso"
msgstr "New Resource"

#: now_lms/templates/learning/recursos/lista_recursos.html:38
msgid "Lista de recursos disponibles en el sistema."
msgstr "List of available resources in the system."

#: now_lms/templates/learning/recursos/lista_recursos.html:99
msgid "¿Está seguro de que desea eliminar este recurso?"
msgstr "Are you sure you want to delete this resource?"

#: now_lms/templates/learning/recursos/lista_recursos.html:116
msgid "No hay recursos disponibles"
msgstr "No resources available"

#: now_lms/templates/learning/recursos/lista_recursos.html:117
msgid "Usted no ha creado ningún recurso todavía."
msgstr "You have not created any resources yet."

#: now_lms/templates/learning/recursos/lista_recursos.html:119
msgid "Crear primer recurso"
msgstr "Create First Resource"

#: now_lms/templates/learning/resources/pdf_viewer.html:7
msgid "Visor PDF"
msgstr "PDF Viewer"

#: now_lms/templates/learning/resources/pdf_viewer.html:293
msgid "Cargando PDF..."
msgstr "Loading PDF..."

#: now_lms/templates/learning/resources/pdf_viewer.html:303
msgid "Visor PDF no disponible"
msgstr "PDF Viewer not available"

#: now_lms/templates/learning/resources/pdf_viewer.html:304
msgid ""
"Su navegador no puede mostrar PDFs directamente. Descargue el archivo "
"para verlo:"
msgstr ""
"Your browser cannot display PDFs directly. Please download the file to "
"view it:"

#: now_lms/templates/learning/resources/pdf_viewer.html:311
msgid "Descargar"
msgstr "Download"

#: now_lms/templates/learning/resources/slide_show.html:7
#: now_lms/templates/learning/resources/slide_show.html:95
msgid "Presentación"
msgstr "Presentation"

#: now_lms/templates/learning/resources/slide_show.html:68
msgid "Vista general"
msgstr "Overview"

#: now_lms/templates/learning/resources/slide_show.html:71
msgid "Ayuda"
msgstr "Help"

#: now_lms/templates/learning/resources/slide_show.html:96
msgid "No hay diapositivas disponibles en esta presentación."
msgstr "No slides available in this presentation."

#: now_lms/templates/learning/resources/type_macros.html:85
msgid "Requerido"
msgstr "Required"

#: now_lms/templates/learning/resources/type_macros.html:88
msgid "Opcional"
msgstr "Optional"

#: now_lms/templates/learning/resources/type_macros.html:89
msgid "Alternativo"
msgstr "Alternative"

#: now_lms/templates/learning/resources/type_macros.html:100
msgid "Contenido del Curso"
msgstr "Course Content"

#: now_lms/templates/learning/resources_new/editar_recurso_descargable.html:63
#: now_lms/templates/masterclass/instructor_edit.html:223
msgid "Guardar Cambios"
msgstr "Save Changes"

#: now_lms/templates/learning/resources_new/editar_recurso_html.html:26
#: now_lms/templates/learning/resources_new/nuevo_recurso_html.html:26
msgid "Titulo del Recurso"
msgstr "Resource Title"

#: now_lms/templates/learning/resources_new/editar_recurso_html.html:45
#: now_lms/templates/learning/resources_new/editar_recurso_img.html:52
#: now_lms/templates/learning/resources_new/editar_recurso_link.html:44
#: now_lms/templates/learning/resources_new/editar_recurso_meet.html:64
#: now_lms/templates/learning/resources_new/editar_recurso_mp3.html:76
#: now_lms/templates/learning/resources_new/editar_recurso_pdf.html:52
#: now_lms/templates/learning/resources_new/editar_recurso_text.html:34
#: now_lms/templates/learning/resources_new/editar_recurso_youtube.html:44
msgid "Actualizar Recurso"
msgstr "Update Resource"

#: now_lms/templates/learning/resources_new/editar_recurso_img.html:26
msgid "Nombre de la Imagen"
msgstr "Image Name"

#: now_lms/templates/learning/resources_new/editar_recurso_mp3.html:26
msgid "Nombre del Audio"
msgstr "Audio Name"

#: now_lms/templates/learning/resources_new/editar_recurso_pdf.html:26
#: now_lms/templates/learning/resources_new/nuevo_recurso_pdf.html:26
msgid "Nombre del Documento"
msgstr "Document Name"

#: now_lms/templates/learning/resources_new/editar_slideshow.html:145
msgid "Guardar Presentación"
msgstr "Save Presentation"

#: now_lms/templates/learning/resources_new/nuevo_recurso.html:6
msgid "Crear un nuevo recurso"
msgstr "Create a New Resource"

#: now_lms/templates/learning/resources_new/nuevo_recurso_html.html:31
msgid "Recurso Externo"
msgstr "External Resource"

#: now_lms/templates/learning/resources_new/nuevo_recurso_html.html:44
#: now_lms/templates/learning/resources_new/nuevo_recurso_img.html:44
#: now_lms/templates/learning/resources_new/nuevo_recurso_link.html:44
#: now_lms/templates/learning/resources_new/nuevo_recurso_meet.html:64
#: now_lms/templates/learning/resources_new/nuevo_recurso_mp3.html:61
#: now_lms/templates/learning/resources_new/nuevo_recurso_pdf.html:44
#: now_lms/templates/learning/resources_new/nuevo_recurso_text.html:34
#: now_lms/templates/learning/resources_new/nuevo_recurso_youtube.html:44
msgid "Agregar Recurso"
msgstr "Add Resource"

#: now_lms/templates/learning/resources_new/nuevo_recurso_img.html:26
msgid "Nombre de la imagén"
msgstr "Image Name"

#: now_lms/templates/learning/resources_new/nuevo_recurso_meet.html:36
msgid "Fecha del Meet"
msgstr "Meet Date"

#: now_lms/templates/learning/resources_new/nuevo_recurso_mp3.html:26
msgid "Nombre del archivo."
msgstr "File Name."

#: now_lms/templates/masterclass/admin_list.html:23
msgid "Vista Pública"
msgstr "Public View"

#: now_lms/templates/masterclass/admin_list.html:26
msgid "Nueva Clase Magistral"
msgstr "New Masterclass"

#: now_lms/templates/masterclass/admin_list.html:39
#: now_lms/templates/masterclass/instructor_list.html:33
msgid "Horario"
msgstr "Schedule"

#: now_lms/templates/masterclass/admin_list.html:41
msgid "Inscritos"
msgstr "Enrolled"

#: now_lms/templates/masterclass/admin_list.html:66
#: now_lms/templates/masterclass/admin_list.html:180
#: now_lms/templates/masterclass/instructor_list.html:55
msgid "En Vivo"
msgstr "Live"

#: now_lms/templates/masterclass/admin_list.html:68
msgid "Finalizada"
msgstr "Finished"

#: now_lms/templates/masterclass/admin_list.html:70
#: now_lms/templates/masterclass/instructor_list.html:59
#: now_lms/templates/masterclass/my_enrollments.html:70
msgid "Próxima"
msgstr "Upcoming"

#: now_lms/templates/masterclass/admin_list.html:82
msgid "Certificada"
msgstr "Certified"

#: now_lms/templates/masterclass/admin_list.html:118
#: now_lms/templates/masterclass/instructor_list.html:103
#: now_lms/templates/masterclass/list_public.html:118
#: now_lms/templates/masterclass/my_enrollments.html:133
msgid "Navegación de páginas"
msgstr "Pagination"

#: now_lms/templates/masterclass/admin_list.html:161
msgid "Total Clases"
msgstr "Total Classes"

#: now_lms/templates/masterclass/admin_list.html:169
msgid "Próximas"
msgstr "Upcoming"

#: now_lms/templates/masterclass/admin_list.html:191
msgid "Finalizadas"
msgstr "Completed"

#: now_lms/templates/masterclass/admin_list.html:204
msgid "No hay clases magistrales"
msgstr "No masterclasses"

#: now_lms/templates/masterclass/admin_list.html:205
msgid "No se han creado clases magistrales aún."
msgstr "No masterclasses have been created yet."

#: now_lms/templates/masterclass/admin_list.html:207
msgid "Crear Primera Clase Magistral"
msgstr "Create First Masterclass"

#: now_lms/templates/masterclass/detail_public.html:19
#: now_lms/templates/masterclass/enroll.html:19
#: now_lms/templates/masterclass/instructor_create.html:19
#: now_lms/templates/masterclass/instructor_edit.html:19
#: now_lms/templates/perfiles/estudiante.html:36
msgid "breadcrumb"
msgstr "breadcrumb"

#: now_lms/templates/masterclass/detail_public.html:23
#: now_lms/templates/masterclass/enroll.html:23
#: now_lms/templates/perfiles/instructor.html:154
#: now_lms/templates/themes/cambridge/navbar.j2:58
#: now_lms/templates/themes/now_lms/navbar.j2:69
msgid "Clases Magistrales"
msgstr "Masterclasses"

#: now_lms/templates/masterclass/detail_public.html:42
msgid "¡Sesión en Progreso - Haz clic para unirte!"
msgstr "Session in Progress - Click to Join!"

#: now_lms/templates/masterclass/detail_public.html:45
msgid "Unirse a"
msgstr "Join"

#: now_lms/templates/masterclass/detail_public.html:48
msgid "Debes estar inscrito para acceder a la sesión en vivo."
msgstr "You must be enrolled to access the live session."

#: now_lms/templates/masterclass/detail_public.html:55
#: now_lms/templates/masterclass/enroll.html:46
msgid "Información del Evento"
msgstr "Event Information"

#: now_lms/templates/masterclass/detail_public.html:58
#: now_lms/templates/masterclass/enroll.html:50
msgid "Fecha:"
msgstr "Date:"

#: now_lms/templates/masterclass/detail_public.html:62
#: now_lms/templates/masterclass/enroll.html:54
msgid "Horario:"
msgstr "Time:"

#: now_lms/templates/masterclass/detail_public.html:85
msgid "Próximamente"
msgstr "Upcoming"

#: now_lms/templates/masterclass/detail_public.html:89
msgid "Finalizado"
msgstr "Completed"

#: now_lms/templates/masterclass/detail_public.html:107
msgid "Información para Participantes"
msgstr "Participant Information"

#: now_lms/templates/masterclass/detail_public.html:117
msgid "Únete 5 minutos antes del inicio"
msgstr "Join 5 minutes before the start"

#: now_lms/templates/masterclass/detail_public.html:137
msgid "Obtén acceso completo a la sesión en vivo y material exclusivo."
msgstr "Get full access to the live session and exclusive material."

#: now_lms/templates/masterclass/detail_public.html:155
msgid "Grabación Disponible"
msgstr "Recording Available"

#: now_lms/templates/masterclass/detail_public.html:156
msgid "Aunque el evento en vivo ya terminó, puedes ver la grabación."
msgstr "Although the live event has ended, you can watch the recording."

#: now_lms/templates/masterclass/detail_public.html:167
msgid "Información del Instructor"
msgstr "Instructor Information"

#: now_lms/templates/masterclass/enroll.html:108
msgid "Información de Pago"
msgstr "Payment Information"

#: now_lms/templates/masterclass/enroll.html:120
msgid "Al inscribirte confirmas que puedes asistir en la fecha y hora programada"
msgstr ""
"By enrolling, you confirm that you can attend on the scheduled date and "
"time"

#: now_lms/templates/masterclass/enroll.html:124
msgid "Se recomienda unirse 5 minutos antes del inicio"
msgstr "It is recommended to join 5 minutes before the start"

#: now_lms/templates/masterclass/instructor_create.html:23
#: now_lms/templates/masterclass/instructor_edit.html:23
msgid "Mis Clases Magistrales"
msgstr "My Masterclasses"

#: now_lms/templates/masterclass/instructor_create.html:45
#: now_lms/templates/masterclass/instructor_edit.html:45
msgid "Información Básica"
msgstr "Basic Information"

#: now_lms/templates/masterclass/instructor_create.html:70
#: now_lms/templates/masterclass/instructor_edit.html:70
msgid "Esta descripción será visible para todos los usuarios."
msgstr "This description will be visible to all users."

#: now_lms/templates/masterclass/instructor_create.html:85
#: now_lms/templates/masterclass/instructor_edit.html:85
msgid "Esta descripción solo será visible para usuarios inscritos."
msgstr "This description will only be visible to enrolled users."

#: now_lms/templates/masterclass/instructor_create.html:223
msgid "Crear Clase Magistral"
msgstr "Create Masterclass"

#: now_lms/templates/masterclass/instructor_list.html:89
msgid "Estudiantes"
msgstr "Students"

#: now_lms/templates/masterclass/instructor_list.html:142
msgid "No tienes clases magistrales"
msgstr "You have no masterclasses"

#: now_lms/templates/masterclass/list_public.html:157
msgid "No hay clases magistrales disponibles"
msgstr "No masterclasses available"

#: now_lms/templates/masterclass/list_public.html:158
msgid "Vuelve pronto para ver nuevas clases magistrales."
msgstr "Check back soon for new masterclasses."

#: now_lms/templates/masterclass/my_enrollments.html:66
msgid "En Vivo Ahora"
msgstr "Live Now"

#: now_lms/templates/masterclass/my_enrollments.html:80
msgid "¡En vivo ahora!"
msgstr "Live Now!"

#: now_lms/templates/masterclass/my_enrollments.html:173
msgid "Explora nuestras clases magistrales disponibles."
msgstr "Explore our available masterclasses."

#: now_lms/templates/page_info/page_info.html:6
msgid "Page Info - Development Information"
msgstr "Page Info - Development Information"

#: now_lms/templates/page_info/page_info.html:40
msgid "Development Information"
msgstr "Development Information"

#: now_lms/templates/page_info/page_info.html:41
msgid "CI Environment Only"
msgstr "CI Environment Only"

#: now_lms/templates/page_info/page_info.html:46
msgid "Application"
msgstr "Application"

#: now_lms/templates/page_info/page_info.html:51
msgid "Version"
msgstr "Version"

#: now_lms/templates/page_info/page_info.html:55
msgid "Code Name"
msgstr "Code Name"

#: now_lms/templates/page_info/page_info.html:59
msgid "Database Engine"
msgstr "Database Engine"

#: now_lms/templates/page_info/page_info.html:60
msgid "Unknown"
msgstr "Unknown"

#: now_lms/templates/page_info/page_info.html:63
msgid "Cache Type"
msgstr "Cache Type"

#: now_lms/templates/page_info/page_info.html:73
msgid "System"
msgstr "System"

#: now_lms/templates/page_info/page_info.html:78
msgid "Operating System"
msgstr "Operating System"

#: now_lms/templates/page_info/page_info.html:82
msgid "System Version"
msgstr "System Version"

#: now_lms/templates/page_info/page_info.html:86
msgid "Architecture"
msgstr "Architecture"

#: now_lms/templates/page_info/page_info.html:90
msgid "Python Version"
msgstr "Python Version"

#: now_lms/templates/page_info/page_info.html:94
msgid "Python Implementation"
msgstr "Python Implementation"

#: now_lms/templates/page_info/page_info.html:104
msgid "Configuration"
msgstr "Configuration"

#: now_lms/templates/page_info/page_info.html:109
msgid "Application Directory"
msgstr "Application Directory"

#: now_lms/templates/page_info/page_info.html:113
msgid "Base Files Directory"
msgstr "Base Files Directory"

#: now_lms/templates/page_info/page_info.html:117
msgid "Private Files Directory"
msgstr "Private Files Directory"

#: now_lms/templates/page_info/page_info.html:121
msgid "Public Files Directory"
msgstr "Public Files Directory"

#: now_lms/templates/page_info/page_info.html:125
msgid "Templates Directory"
msgstr "Templates Directory"

#: now_lms/templates/page_info/page_info.html:129
msgid "Time Zone"
msgstr "Time Zone"

#: now_lms/templates/page_info/page_info.html:133
msgid "Language"
msgstr "Language"

#: now_lms/templates/page_info/page_info.html:143
msgid "LMS Statistics"
msgstr "LMS Statistics"

#: now_lms/templates/page_info/page_info.html:150
msgid "Courses"
msgstr "Courses"

#: now_lms/templates/page_info/page_info.html:154
msgid "Students"
msgstr "Students"

#: now_lms/templates/page_info/page_info.html:158
msgid "Teachers"
msgstr "Teachers"

#: now_lms/templates/page_info/page_info.html:162
msgid "Moderators"
msgstr "Moderators"

#: now_lms/templates/page_info/page_info.html:166
msgid "Enrollments"
msgstr "Enrollments"

#: now_lms/templates/page_info/page_info.html:174
msgid "Certificates"
msgstr "Certificates"

#: now_lms/templates/page_info/page_info.html:178
msgid "Programs"
msgstr "Programs"

#: now_lms/templates/page_info/page_info.html:182
msgid "Evaluations"
msgstr "Evaluations"

#: now_lms/templates/page_info/page_info.html:186
msgid "Blog Posts"
msgstr "Blog Posts"

#: now_lms/templates/page_info/page_info.html:190
msgid "Master Classes"
msgstr "Masterclasses"

#: now_lms/templates/page_info/page_info.html:203
msgid "Environment Variables"
msgstr "Environment Variables"

#: now_lms/templates/page_info/page_info.html:204
msgid "filtered"
msgstr "filtered"

#: now_lms/templates/page_info/page_info.html:220
msgid "No environment variables to display."
msgstr "No environment variables to display."

#: now_lms/templates/page_info/page_info.html:229
msgid "Routes"
msgstr "Routes"

#: now_lms/templates/page_info/page_info.html:230
msgid "total"
msgstr "total"

#: now_lms/templates/page_info/page_info.html:238
msgid "Endpoint"
msgstr "Endpoint"

#: now_lms/templates/page_info/page_info.html:239
msgid "Route"
msgstr "Route"

#: now_lms/templates/page_info/page_info.html:240
msgid "Methods"
msgstr "Methods"

#: now_lms/templates/payments/paypal.html:6
msgid "Procesando Pago"
msgstr "Processing Payment"

#: now_lms/templates/payments/paypal.html:21
msgid "Cargando..."
msgstr "Loading..."

#: now_lms/templates/payments/paypal.html:23
msgid "Procesando su pago"
msgstr "Processing your payment"

#: now_lms/templates/payments/paypal.html:25
msgid ""
"Por favor espere mientras lo redirigimos a PayPal para completar su pago "
"de forma\n"
"                                segura."
msgstr ""
"Please wait while we redirect you to PayPal to complete your payment "
"securely."

#: now_lms/templates/payments/paypal.html:29
msgid "Si no es redirigido automáticamente,"
msgstr "If you are not redirected automatically,"

#: now_lms/templates/payments/paypal.html:30
msgid "haga clic aquí"
msgstr "click here"

#: now_lms/templates/perfiles/admin.html:7
msgid "Panel de Administración"
msgstr "Admin Dashboard"

#: now_lms/templates/perfiles/admin.html:49
msgid "Bienvenido, Administrador"
msgstr "Welcome, Administrator"

#: now_lms/templates/perfiles/admin.html:51
msgid "Tu centro de control y administración del sistema"
msgstr "Your system control and administration center"

#: now_lms/templates/perfiles/admin.html:59
#: now_lms/templates/perfiles/admin.html:90
msgid "Ver Usuarios"
msgstr "View Users"

#: now_lms/templates/perfiles/admin.html:76
msgid "Usuarios Totales"
msgstr "Total Users"

#: now_lms/templates/perfiles/admin.html:102
#: now_lms/templates/perfiles/admin.html:294
msgid "Usuarios Inactivos"
msgstr "Inactive Users"

#: now_lms/templates/perfiles/admin.html:105
msgid "Requieren atención"
msgstr "Require attention"

#: now_lms/templates/perfiles/admin.html:128
msgid "Cursos Totales"
msgstr "Total Courses"

#: now_lms/templates/perfiles/admin.html:157
msgid "Estudiantes inscritos"
msgstr "Enrolled Students"

#: now_lms/templates/perfiles/admin.html:165
msgid "Total de inscripciones"
msgstr "Total Enrollments"

#: now_lms/templates/perfiles/admin.html:227
msgid "No hay cursos en el sistema"
msgstr "There are no courses in the system"

#: now_lms/templates/perfiles/admin.html:240
msgid "Gestión del Sistema"
msgstr "System Management"

#: now_lms/templates/perfiles/admin.html:262
msgid "Personalización"
msgstr "Customization"

#: now_lms/templates/perfiles/admin.html:273
msgid "Herramientas Administrativas"
msgstr "Administrative Tools"

#: now_lms/templates/perfiles/admin.html:283
msgid "Gestión de Usuarios"
msgstr "User Management"

#: now_lms/templates/perfiles/admin.html:289
msgid "Usuarios Activos"
msgstr "Active Users"

#: now_lms/templates/perfiles/admin.html:317
msgid "Correo SMTP"
msgstr "SMTP Mail"

#: now_lms/templates/perfiles/admin.html:329
#: now_lms/templates/perfiles/instructor.html:323
msgid "Contenido"
msgstr "Content"

#: now_lms/templates/perfiles/admin.html:352
msgid "Herramientas"
msgstr "Tools"

#: now_lms/templates/perfiles/admin.html:358
msgid "Pagos PayPal"
msgstr "PayPal Payments"

#: now_lms/templates/perfiles/admin.html:363
msgid "AdSense"
msgstr "AdSense"

#: now_lms/templates/perfiles/estudiante.html:7
#: now_lms/templates/perfiles/estudiante.html:43
msgid "Panel de Estudiante"
msgstr "Student Dashboard"

#: now_lms/templates/perfiles/estudiante.html:65
msgid "Panel principal del estudiante para gestionar tu aprendizaje."
msgstr "Main student dashboard to manage your learning."

#: now_lms/templates/perfiles/estudiante.html:72
#: now_lms/templates/perfiles/instructor.html:306
msgid "Mis Cursos"
msgstr "My Courses"

#: now_lms/templates/perfiles/estudiante.html:73
msgid "Accede a tus cursos inscritos"
msgstr "Access your enrolled courses"

#: now_lms/templates/perfiles/estudiante.html:86
msgid "Gestiona tus fechas importantes"
msgstr "Manage your important dates"

#: now_lms/templates/perfiles/estudiante.html:101
#: now_lms/templates/perfiles/moderador.html:70
msgid "Actualiza tu información personal"
msgstr "Update your personal information"

#: now_lms/templates/perfiles/estudiante.html:103
#: now_lms/templates/perfiles/moderador.html:72
msgid "Ver Perfil"
msgstr "View Profile"

#: now_lms/templates/perfiles/estudiante.html:114
msgid "Revisa tus logros obtenidos"
msgstr "Review your achievements"

#: now_lms/templates/perfiles/instructor.html:51
msgid "Tu centro de enseñanza y gestión académica"
msgstr "Your teaching and course management hub"

#: now_lms/templates/perfiles/instructor.html:79
msgid "Total de cursos"
msgstr "Total Courses"

#: now_lms/templates/perfiles/instructor.html:105
msgid "En mis cursos"
msgstr "In my Courses"

#: now_lms/templates/perfiles/instructor.html:128
#: now_lms/templates/perfiles/instructor.html:350
msgid "Evaluaciones"
msgstr "Evaluations"

#: now_lms/templates/perfiles/instructor.html:131
msgid "Evaluaciones creadas"
msgstr "Created Evaluations"

#: now_lms/templates/perfiles/instructor.html:142
msgid "Ver Evaluaciones"
msgstr "View Evaluations"

#: now_lms/templates/perfiles/instructor.html:157
msgid "Clases disponibles"
msgstr "Available Classes"

#: now_lms/templates/perfiles/instructor.html:168
msgid "Ver Clases"
msgstr "View Classes"

#: now_lms/templates/perfiles/instructor.html:232
msgid "No hay cursos creados aún"
msgstr "No courses created yet"

#: now_lms/templates/perfiles/instructor.html:234
msgid "Crear Primer Curso"
msgstr "Create First Course"

#: now_lms/templates/perfiles/instructor.html:263
msgid "Nueva Evaluación"
msgstr "New Evaluation"

#: now_lms/templates/perfiles/instructor.html:271
msgid "Nuevo Programa"
msgstr "New Program"

#: now_lms/templates/perfiles/instructor.html:279
msgid "Nueva Clase"
msgstr "New Class"

#: now_lms/templates/perfiles/instructor.html:290
msgid "Herramientas de Gestión"
msgstr "Moderation Tools"

#: now_lms/templates/perfiles/instructor.html:300
msgid "Cursos y Programas"
msgstr "Courses and Programs"

#: now_lms/templates/perfiles/instructor.html:344
msgid "Evaluación y Certificación"
msgstr "Evaluation and Certification"

#: now_lms/templates/perfiles/instructor.html:355
msgid "Certificados"
msgstr "Certificates"

#: now_lms/templates/perfiles/instructor.html:367
msgid "Comunicación"
msgstr "Communication"

#: now_lms/templates/perfiles/moderador.html:6
msgid "Panel de Moderación"
msgstr "Moderation Dashboard"

#: now_lms/templates/perfiles/moderador.html:34
msgid "Bienvenido Moderador"
msgstr "Welcome, Moderator"

#: now_lms/templates/perfiles/moderador.html:36
msgid "Gestiona los mensajes y comunicaciones del sistema."
msgstr "Manage system messages and communications."

#: now_lms/templates/perfiles/moderador.html:44
msgid "Gestiona las conversaciones de usuarios"
msgstr "Manage user conversations"

#: now_lms/templates/perfiles/moderador.html:46
msgid "Ver Mis Mensajes"
msgstr "View My Messages"

#: now_lms/templates/perfiles/moderador.html:56
msgid "Revisa contenido reportado por usuarios"
msgstr "Review content reported by users"

#: now_lms/templates/perfiles/moderador.html:82
msgid "Revisa fechas importantes"
msgstr "Review important dates"

#: now_lms/templates/themes/amber/base.j2:6
#: now_lms/templates/themes/amber/header.j2:4
#: now_lms/templates/themes/cambridge/base.j2:6
#: now_lms/templates/themes/cambridge/header.j2:4
#: now_lms/templates/themes/classic/base.j2:6
#: now_lms/templates/themes/classic/header.j2:4
#: now_lms/templates/themes/corporative/base.j2:6
#: now_lms/templates/themes/corporative/header.j2:4
#: now_lms/templates/themes/finance/base.j2:6
#: now_lms/templates/themes/finance/header.j2:4
#: now_lms/templates/themes/golden/base.j2:6
#: now_lms/templates/themes/golden/header.j2:4
#: now_lms/templates/themes/harvard/base.j2:6
#: now_lms/templates/themes/lime/base.j2:6
#: now_lms/templates/themes/lime/header.j2:4
#: now_lms/templates/themes/nebula/base.j2:6
#: now_lms/templates/themes/nebula/header.j2:4
#: now_lms/templates/themes/now_lms/base.j2:7
#: now_lms/templates/themes/now_lms/header.j2:4
#: now_lms/templates/themes/ocean/base.j2:6
#: now_lms/templates/themes/ocean/header.j2:4
#: now_lms/templates/themes/oxford/base.j2:6
#: now_lms/templates/themes/oxford/header.j2:4
#: now_lms/templates/themes/sakura/base.j2:6
#: now_lms/templates/themes/sakura/header.j2:4
msgid "Aplicación para gestión del aprendizaje."
msgstr "Application for learning management."

#: now_lms/templates/themes/cambridge/navbar.j2:63
msgid "Moderación"
msgstr "Moderation"

#: now_lms/templates/themes/cambridge/navbar.j2:67
msgid "Docente"
msgstr "Teacher"

#: now_lms/templates/themes/cambridge/navbar.j2:98
msgid "Perfil de Usuario"
msgstr "User Profile"

#: now_lms/templates/themes/cambridge/navbar.j2:114
msgid "Cerrar Sesión"
msgstr "Log Out"

#: now_lms/templates/themes/cambridge/navbar.j2:141
msgid "Versión"
msgstr "Version"

#: now_lms/templates/themes/cambridge/navbar.j2:165
msgid "Manual de Usuario"
msgstr "User Manual"

#: now_lms/templates/themes/cambridge/navbar.j2:172
msgid "Manual de Administración"
msgstr "Administration Manual"

#: now_lms/vistas/programs.py:131
msgid "Nuevo Programa creado."
msgstr "New Program created."

#: now_lms/vistas/programs.py:135
msgid "Hubo un error al crear el programa."
msgstr "There was an error creating the program."

#: now_lms/vistas/programs.py:222
msgid ""
"No se puede cambiar estatus de programa a publico porque no tiene cursos "
"añadidos"
msgstr ""
"The program status cannot be changed to public because it has no courses "
"added"

#: now_lms/vistas/programs.py:226
msgid "No se puede cambiar programa a abierto porque no tiene cursos añadidos"
msgstr "The program cannot be changed to open because it has no courses added"

#: now_lms/vistas/programs.py:257
msgid "Portada del curso actualizada correctamente"
msgstr "Course cover updated successfully"

#: now_lms/vistas/programs.py:260
msgid "No se pudo actualizar la portada del curso."
msgstr "The course cover could not be updated."

#: now_lms/vistas/programs.py:262
msgid "Programa editado correctamente."
msgstr "Program edited successfully."

#: now_lms/vistas/programs.py:265
msgid "No se puedo editar el programa."
msgstr "The program could not be edited."

#: now_lms/vistas/programs.py:375
msgid "Ya estás inscrito en este programa."
msgstr "You are already enrolled in this program."
=======

#: now_lms/templates/calendar/event_detail.html:121
msgid "Enlace de la Sesión"
msgstr "Session Link"

#: now_lms/templates/calendar/event_detail.html:125
msgid "Unirse a la Sesión"
msgstr "Join Session"

#: now_lms/templates/calendar/event_detail.html:128
msgid "El enlace de la sesión estará disponible próximamente."
msgstr "The session link will be available soon."

#: now_lms/templates/calendar/event_detail.html:139
msgid "Realizar Evaluación"
msgstr "Take Evaluation"

#: now_lms/templates/calendar/event_detail.html:150
msgid "Información Adicional"
msgstr "Additional Information"

#: now_lms/templates/calendar/event_detail.html:154
msgid "Tipo de Evento:"
msgstr "Event Type:"

#: now_lms/templates/calendar/event_detail.html:155
msgid "Sesión en vivo con tutor"
msgstr "Live Session with Tutor"

#: now_lms/templates/calendar/event_detail.html:156
msgid "Fecha límite de evaluación"
msgstr "Evaluation Deadline"

#: now_lms/templates/calendar/event_detail.html:161
msgid "Zona Horaria:"
msgstr "Time Zone:"

#: now_lms/templates/calendar/event_detail.html:167
msgid "Creado:"
msgstr "Created:"

#: now_lms/templates/calendar/event_detail.html:173
msgid "Actualizado:"
msgstr "Update Theme:"

#: now_lms/templates/calendar/event_detail.html:183
#: now_lms/templates/perfiles/estudiante.html:136
#: now_lms/templates/perfiles/moderador.html:99
msgid "Acciones Rápidas"
msgstr "Quick Actions"

#: now_lms/templates/calendar/event_detail.html:188
#: now_lms/templates/perfiles/estudiante.html:148
msgid "Exportar Calendario"
msgstr "Export Calendar"

#: now_lms/templates/calendar/upcoming_events.html:99
#: now_lms/templates/masterclass/admin_list.html:90
msgid "Ver Detalles"
msgstr "View Details"

#: now_lms/templates/calendar/upcoming_events.html:111
msgid "Ver Calendario Completo"
msgstr "View Full Calendar"

#: now_lms/templates/calendar/upcoming_events.html:123
msgid ""
"Cuando te inscribas en cursos, aquí aparecerán tus sesiones programadas y"
" fechas\n"
"                                    límite de evaluaciones."
msgstr ""
"When you enroll in courses, your scheduled sessions and evaluation\n"
"                                    deadlines will appear here."

#: now_lms/templates/calendar/upcoming_events.html:127
#: now_lms/templates/inicio/home.html:37 now_lms/templates/inicio/home.html:254
#: now_lms/templates/inicio/panel_user.html:59
#: now_lms/templates/perfiles/estudiante.html:142
msgid "Explorar Cursos"
msgstr "Explore Courses"

#: now_lms/templates/error_pages/401.html:6
#: now_lms/templates/error_pages/401.html:25
msgid "Favor verifique su correo electrónico."
msgstr "Please verify your email."

#: now_lms/templates/error_pages/401.html:28
#: now_lms/templates/error_pages/402.html:28
#: now_lms/templates/error_pages/403.html:28
#: now_lms/templates/error_pages/404.html:28
#: now_lms/templates/error_pages/405.html:28
#: now_lms/templates/error_pages/500.html:28
#: now_lms/templates/error_pages/verify_mail.html:36
#: now_lms/templates/inicio/private.html:28
msgid "Regresar al inicio"
msgstr "Return to Home"

#: now_lms/templates/error_pages/401.html:34
#: now_lms/templates/error_pages/402.html:34
#: now_lms/templates/error_pages/403.html:34
#: now_lms/templates/error_pages/404.html:34
#: now_lms/templates/error_pages/405.html:34
#: now_lms/templates/error_pages/500.html:34
#: now_lms/templates/error_pages/verify_mail.html:42
#: now_lms/templates/inicio/private.html:34
msgid "BMO Soluciones"
msgstr "BMO Soluciones"

#: now_lms/templates/error_pages/402.html:6
msgid "Pago requerido."
msgstr "Payment Required."

#: now_lms/templates/error_pages/402.html:25
msgid "Para acceder al recurso solicitado primero debe registrar un pago."
msgstr "To access the requested resource, you must first make a payment."

#: now_lms/templates/error_pages/403.html:6
#: now_lms/templates/error_pages/405.html:6
#: now_lms/templates/inicio/private.html:6
msgid "Permisos insuficientes."
msgstr "Insufficient Permissions."

#: now_lms/templates/error_pages/403.html:25
#: now_lms/templates/error_pages/405.html:25
msgid "Su usuario no se encuentra autorizado a acceder al recurso solicitado."
msgstr "Your user account is not authorized to access the requested resource."

#: now_lms/templates/error_pages/404.html:6
msgid "Página no encontrada."
msgstr "Page Not Found."

#: now_lms/templates/error_pages/404.html:25
msgid "La página que solicita no se encuentra disponible."
msgstr "The page you requested is not available."

#: now_lms/templates/error_pages/500.html:6
msgid "Error al procesar su solicitud."
msgstr "Error Processing Your Request."

#: now_lms/templates/error_pages/500.html:25
msgid "Ha ocurrido un error al intentar atender su solicitud."
msgstr "An error occurred while trying to process your request."

#: now_lms/templates/error_pages/verify_mail.html:6
msgid "Favor revise su correo electrónico."
msgstr "Please check your email."

#: now_lms/templates/error_pages/verify_mail.html:24
msgid "Favor revise su correo electrónico"
msgstr "Please check your email"

#: now_lms/templates/error_pages/verify_mail.html:25
msgid "Su cuenta ha sido creada correctamente."
msgstr "Your account has been successfully created."

#: now_lms/templates/error_pages/verify_mail.html:27
msgid "Le hemos enviado un correo electrónico de verificación desde el correo"
msgstr "We have sent you a verification email from"

#: now_lms/templates/error_pages/verify_mail.html:31
msgid ""
"Es posible que el correo tome algo de tiempo en llegar, si no recibe el "
"correo favor revise su\n"
"                    carpeta de SPAM"
msgstr ""
"The email may take some time to arrive. If you do not receive it, please "
"check your\n"
"                    SPAM folder."

#: now_lms/templates/evaluations/evaluation_result.html:7
msgid "Resultado de Evaluación"
msgstr "Evaluation Result"

#: now_lms/templates/evaluations/evaluation_result.html:35
msgid "Resultado"
msgstr "Result"

#: now_lms/templates/evaluations/evaluation_result.html:47
msgid "Resultado del intento"
msgstr "Attempt Result"

#: now_lms/templates/evaluations/evaluation_result.html:49
msgid "APROBADO"
msgstr "PASSED"

#: now_lms/templates/evaluations/evaluation_result.html:51
msgid "NO APROBADO"
msgstr "FAILED"

#: now_lms/templates/evaluations/evaluation_result.html:63
msgid "Puntuación obtenida"
msgstr "Score Obtained"
>>>>>>> 7ee733f8

#: now_lms/templates/evaluations/evaluation_result.html:69
msgid "Puntuación mínima"
msgstr "Minimum Score"

#: now_lms/templates/evaluations/evaluation_result.html:77
msgid "Fecha de envío"
msgstr "Submission Date"

#: now_lms/templates/evaluations/evaluation_result.html:85
msgid ""
"Este intento fue enviado después de la fecha límite y se aplicó una "
"penalización."
msgstr "This attempt was submitted after the deadline and a penalty was applied."

#: now_lms/templates/evaluations/evaluation_result.html:91
msgid "Detalles de respuestas"
msgstr "Answer Details"

#: now_lms/templates/evaluations/evaluation_result.html:97
#: now_lms/templates/evaluations/take_evaluation.html:79
msgid "Pregunta"
msgstr "Question"

#: now_lms/templates/evaluations/evaluation_result.html:104
msgid "Tu respuesta:"
msgstr "Your Answer:"

#: now_lms/templates/evaluations/evaluation_result.html:108
msgid "Tus respuestas:"
msgstr "Your Answers:"

#: now_lms/templates/evaluations/evaluation_result.html:118
msgid "Respuestas correctas:"
msgstr "Correct Answers:"

#: now_lms/templates/evaluations/evaluation_result.html:128
msgid "Explicación:"
msgstr "Explanation:"

#: now_lms/templates/evaluations/evaluation_result.html:141
msgid "Correcta"
msgstr "Correct"

#: now_lms/templates/evaluations/evaluation_result.html:143
msgid "Incorrecta"
msgstr "Incorrect"

#: now_lms/templates/evaluations/request_reopen.html:7
#: now_lms/templates/evaluations/request_reopen.html:45
msgid "Solicitar Reabrir Evaluación"
msgstr "Request Evaluation Reopen"

#: now_lms/templates/evaluations/request_reopen.html:35
msgid "Solicitar Reabrir"
msgstr "Request Reopen"

#: now_lms/templates/evaluations/request_reopen.html:51
msgid "¿Por qué necesita un intento adicional?"
msgstr "Why do you need an additional attempt?"

#: now_lms/templates/evaluations/request_reopen.html:53
msgid ""
"Ha agotado todos los intentos permitidos para esta evaluación sin "
"alcanzar la\n"
"                                        puntuación mínima. Si considera "
"que hubo circunstancias especiales que afectaron su\n"
"                                        desempeño, puede solicitar un "
"intento adicional proporcionando una justificación."
msgstr ""
"You have used all allowed attempts for this evaluation without reaching "
"the\n"
"                                        minimum score. If you believe "
"there were special circumstances that affected your\n"
"                                        performance, you may request an "
"additional attempt providing a justification."

#: now_lms/templates/evaluations/request_reopen.html:66
msgid ""
"Explique brevemente las razones por las cuales considera que merece un\n"
"                                            intento adicional. Sea "
"específico sobre las circunstancias que pudieron haber\n"
"                                            afectado su desempeño."
msgstr ""
"Briefly explain the reasons why you believe you deserve an\n"
"                                            additional attempt. Be "
"specific about the circumstances that may have\n"
"                                            affected your performance."

#: now_lms/templates/evaluations/request_reopen.html:80
msgid "Importante:"
msgstr "Important:"

#: now_lms/templates/evaluations/request_reopen.html:82
msgid "Su solicitud será revisada por el instructor del curso."
msgstr "Your request will be reviewed by the course instructor."

#: now_lms/templates/evaluations/request_reopen.html:83
msgid "Solo será notificado si su solicitud es aprobada."
msgstr "You will only be notified if your request is approved."

#: now_lms/templates/evaluations/request_reopen.html:85
msgid "Si se aprueba, puede aplicarse una penalización a la puntuación final."
msgstr "If approved, a penalty may be applied to the final score."

#: now_lms/templates/evaluations/request_reopen.html:88
msgid "No hay garantía de que la solicitud sea aprobada."
msgstr "There is no guarantee that the request will be approved."

#: now_lms/templates/evaluations/request_reopen.html:99
msgid "Enviar Solicitud"
msgstr "Submit Request"

#: now_lms/templates/evaluations/take_evaluation.html:47
#: now_lms/templates/learning/curso.html:297
#: now_lms/templates/learning/curso.html:339
#: now_lms/templates/learning/curso.html:349
msgid "Examen"
msgstr "Exam"

#: now_lms/templates/evaluations/take_evaluation.html:49
#: now_lms/templates/learning/curso.html:299
#: now_lms/templates/learning/curso.html:341
#: now_lms/templates/learning/curso.html:351
msgid "Quiz"
msgstr "Quiz"

#: now_lms/templates/evaluations/take_evaluation.html:59
msgid "Instrucciones:"
msgstr "Instructions:"

#: now_lms/templates/evaluations/take_evaluation.html:61
msgid "Puntuación mínima para aprobar:"
msgstr "Minimum Score to Pass:"

#: now_lms/templates/evaluations/take_evaluation.html:63
msgid "Número máximo de intentos:"
msgstr "Maximum Number of Attempts:"

#: now_lms/templates/evaluations/take_evaluation.html:65
msgid "Intentos ilimitados"
msgstr "Unlimited Attempts"

#: now_lms/templates/evaluations/take_evaluation.html:68
msgid "Disponible hasta:"
msgstr "Available Until:"

#: now_lms/templates/evaluations/take_evaluation.html:93
msgid "Verdadero"
msgstr "True"

#: now_lms/templates/evaluations/take_evaluation.html:106
msgid "Falso"
msgstr "False"

#: now_lms/templates/evaluations/take_evaluation.html:113
msgid "Seleccione todas las opciones correctas:"
msgstr "Select all correct options:"

#: now_lms/templates/evaluations/take_evaluation.html:128
msgid "Seleccione una opción:"
msgstr "Select one option:"

#: now_lms/templates/evaluations/take_evaluation.html:150
msgid "Enviar Evaluación"
msgstr "Submit Evaluation"

#: now_lms/templates/forum/forum_list.html:10
#: now_lms/templates/forum/forum_list.html:38
#: now_lms/templates/forum/message_thread.html:39
#: now_lms/templates/forum/new_message.html:39
#: now_lms/templates/forum/reply_message.html:39
msgid "Foro"
msgstr "Forum"

#: now_lms/templates/forum/forum_list.html:45
#: now_lms/templates/forum/new_message.html:7
#: now_lms/templates/forum/new_message.html:42
#: now_lms/templates/learning/curso.html:150
#: now_lms/templates/learning/mensajes/course_messages.html:40
#: now_lms/templates/learning/mensajes/new_thread.html:6
#: now_lms/templates/learning/mensajes/new_thread.html:42
#: now_lms/templates/learning/mensajes/nuevo_msg.html:20
msgid "Nuevo Mensaje"
msgstr "New Message"

#: now_lms/templates/forum/forum_list.html:52
#: now_lms/templates/learning/curso.html:160
msgid "Foro del Curso"
msgstr "Cource Forum"

#: now_lms/templates/forum/forum_list.html:76
msgid "respuesta(s)"
msgstr "response(s)"

#: now_lms/templates/forum/forum_list.html:77
msgid "Sin respuestas"
msgstr "No responses"

#: now_lms/templates/forum/forum_list.html:94
msgid "¿Cerrar este mensaje?"
msgstr "Close this message?"

#: now_lms/templates/forum/forum_list.html:96
#: now_lms/templates/forum/new_message.html:128
#: now_lms/templates/forum/reply_message.html:150
#: now_lms/templates/learning/resources/slide_show.html:65
msgid "Cerrar"
msgstr "Close"

#: now_lms/templates/forum/forum_list.html:106
msgid "Abrir"
msgstr "Open"

#: now_lms/templates/forum/forum_list.html:118
msgid "Navegación del foro"
msgstr "Forum Navigation"

#: now_lms/templates/forum/forum_list.html:158
msgid "No hay mensajes en el foro"
msgstr "There are no messages in the forum"

#: now_lms/templates/forum/forum_list.html:159
msgid "Sé el primero en crear un mensaje en este foro."
msgstr "Be the first to create a message in this forum."

#: now_lms/templates/forum/forum_list.html:161
msgid "Crear primer mensaje"
msgstr "Create First Message"

#: now_lms/templates/forum/message_thread.html:7
msgid "Mensaje del Foro"
msgstr "Forum Message"

#: now_lms/templates/forum/message_thread.html:42
#: now_lms/templates/learning/mensajes/course_messages.html:93
#: now_lms/templates/learning/mensajes/new_thread.html:66
#: now_lms/templates/learning/mensajes/nuevo_msg.html:34
#: now_lms/templates/learning/mensajes/standalone_report.html:6
#: now_lms/templates/learning/mensajes/standalone_report.html:26
#: now_lms/templates/learning/mensajes/standalone_report.html:42
#: now_lms/templates/learning/mensajes/standalone_report.html:85
#: now_lms/templates/learning/mensajes/ver_msg.html:7
#: now_lms/templates/learning/mensajes/ver_msg.html:19
#: now_lms/templates/learning/mensajes/view_thread.html:155
msgid "Mensaje"
msgstr "Message"

#: now_lms/templates/forum/message_thread.html:53
#: now_lms/templates/forum/reply_message.html:42
msgid "Responder"
msgstr "Reply"

#: now_lms/templates/forum/message_thread.html:64
msgid "¿Cerrar este hilo?"
msgstr "Close this thread?"

#: now_lms/templates/forum/message_thread.html:66
msgid "Cerrar Hilo"
msgstr "Close Thread"

#: now_lms/templates/forum/message_thread.html:76
msgid "Abrir Hilo"
msgstr "Open Thread"

#: now_lms/templates/forum/message_thread.html:91
#: now_lms/templates/forum/message_thread.html:125
#: now_lms/templates/forum/reply_message.html:60
msgid "a las"
msgstr "at"

#: now_lms/templates/forum/message_thread.html:108
#: now_lms/templates/forum/message_thread.html:135
msgid "Modificado"
msgstr "Edited"

#: now_lms/templates/forum/message_thread.html:117
msgid "Respuestas"
msgstr "Replies"

#: now_lms/templates/forum/message_thread.html:144
msgid "Este mensaje aún no tiene respuestas."
msgstr "This message has no replies yet."

#: now_lms/templates/forum/message_thread.html:155
msgid "Responder a este mensaje"
msgstr "Reply to this message"

#: now_lms/templates/forum/message_thread.html:160
msgid "El foro está deshabilitado para este curso."
msgstr "The forum is disabled for this course."

#: now_lms/templates/forum/message_thread.html:164
msgid ""
"Este curso ha finalizado y no se permiten nuevas\n"
"                            respuestas."
msgstr ""
"This course has ended, and new\n"
"                            replies are not allowed."

#: now_lms/templates/forum/message_thread.html:169
msgid "Este hilo está cerrado y no se permiten nuevas respuestas."
msgstr "This thread is closed, and new replies are not allowed."

#: now_lms/templates/forum/new_message.html:52
msgid "Crear Nuevo Mensaje"
msgstr "Create New Message"

#: now_lms/templates/forum/new_message.html:69
#: now_lms/templates/forum/reply_message.html:91
msgid "Puedes usar"
msgstr "You can use"

#: now_lms/templates/forum/new_message.html:71
msgid "para dar formato a tu mensaje."
msgstr "to format your message."

#: now_lms/templates/forum/new_message.html:83
msgid "Publicar Mensaje"
msgstr "Post Message"

#: now_lms/templates/forum/new_message.html:98
#: now_lms/templates/forum/reply_message.html:120
msgid "Ayuda de Markdown"
msgstr "Markdown Help"

#: now_lms/templates/forum/new_message.html:102
#: now_lms/templates/forum/reply_message.html:124
msgid "Formato básico"
msgstr "Basic Formatting"

#: now_lms/templates/forum/new_message.html:105
#: now_lms/templates/forum/reply_message.html:127
msgid "texto en negrita"
msgstr "bold text"

#: now_lms/templates/forum/new_message.html:107
#: now_lms/templates/forum/reply_message.html:129
msgid "texto en cursiva"
msgstr "italic text"

#: now_lms/templates/forum/new_message.html:109
#: now_lms/templates/forum/new_message.html:110
#: now_lms/templates/forum/reply_message.html:131
#: now_lms/templates/forum/reply_message.html:132
msgid "Título grande"
msgstr "Large Heading"

#: now_lms/templates/forum/new_message.html:113
#: now_lms/templates/forum/new_message.html:114
#: now_lms/templates/forum/reply_message.html:135
#: now_lms/templates/forum/reply_message.html:136
msgid "Título mediano"
msgstr "Medium Heading"

#: now_lms/templates/forum/new_message.html:116
#: now_lms/templates/forum/reply_message.html:138
msgid "enlace"
msgstr "link"

#: now_lms/templates/forum/new_message.html:116
#: now_lms/templates/forum/reply_message.html:138
msgid "enlace clickeable"
msgstr "clickable link"

#: now_lms/templates/forum/new_message.html:117
#: now_lms/templates/forum/reply_message.html:139
msgid "código"
msgstr "code"

#: now_lms/templates/forum/new_message.html:119
#: now_lms/templates/forum/reply_message.html:141
msgid "Listas"
msgstr "Lists"

#: now_lms/templates/forum/new_message.html:121
#: now_lms/templates/forum/reply_message.html:143
msgid "elemento 1"
msgstr "item 1"

#: now_lms/templates/forum/new_message.html:122
#: now_lms/templates/forum/reply_message.html:144
msgid "elemento 2"
msgstr "item 2"

#: now_lms/templates/forum/new_message.html:124
#: now_lms/templates/forum/reply_message.html:146
msgid "Citas"
msgstr "Quotes"

#: now_lms/templates/forum/new_message.html:125
#: now_lms/templates/forum/reply_message.html:147
msgid "Esto es una cita"
msgstr "This is a quote"

#: now_lms/templates/forum/reply_message.html:7
msgid "Responder Mensaje"
msgstr "Reply Message"

#: now_lms/templates/forum/reply_message.html:53
msgid "Mensaje original"
msgstr "Original Message"

#: now_lms/templates/forum/reply_message.html:72
msgid "Tu respuesta"
msgstr "Your Reply"

#: now_lms/templates/forum/reply_message.html:93
msgid "para dar formato a tu respuesta."
msgstr "to format your reply."

#: now_lms/templates/forum/reply_message.html:105
msgid "Enviar Respuesta"
msgstr "Submit Reply"

#: now_lms/templates/inicio/cambiar_contraseña.html:6
#: now_lms/templates/inicio/cambiar_contraseña.html:24
#: now_lms/templates/inicio/cambiar_contraseña.html:47
msgid "Cambiar Contraseña"
msgstr "Change Password"

#: now_lms/templates/inicio/cambiar_contraseña.html:19
msgid "Cambiar Contraseña del usuario"
msgstr "Change User Password"

#: now_lms/templates/inicio/cambiar_contraseña.html:26
msgid "Contraseña Actual"
msgstr "Current Password"

#: now_lms/templates/inicio/cursos.html:7
msgid "Cursos Disponibles"
msgstr "Available Courses"

#: now_lms/templates/inicio/cursos.html:300
msgid "Cursos disponibles"
msgstr "Available Courses"

#: now_lms/templates/inicio/cursos.html:311
#: now_lms/templates/inicio/cursos.html:434
msgid "cursos encontrados"
msgstr "courses found"

#: now_lms/templates/inicio/cursos.html:311
#: now_lms/templates/inicio/cursos.html:433
#: now_lms/templates/learning/resources/pdf_viewer.html:274
msgid "Página"
msgstr "Page"

#: now_lms/templates/inicio/cursos.html:312
#: now_lms/templates/inicio/cursos.html:433
#: now_lms/templates/learning/resources/pdf_viewer.html:274
msgid "de"
msgstr "of"

#: now_lms/templates/inicio/cursos.html:358
#: now_lms/templates/inicio/cursos.html:539
msgid "Introductorio"
msgstr "Introductory"

#: now_lms/templates/inicio/cursos.html:366
#: now_lms/templates/inicio/cursos.html:545
#: now_lms/templates/inicio/home.html:181
msgid "Principiante"
msgstr "Beginner"

#: now_lms/templates/inicio/cursos.html:374
#: now_lms/templates/inicio/cursos.html:551
#: now_lms/templates/inicio/home.html:183
msgid "Intermedio"
msgstr "Intermediate"

#: now_lms/templates/inicio/cursos.html:383
#: now_lms/templates/inicio/cursos.html:557
#: now_lms/templates/inicio/home.html:185
msgid "Avanzado"
msgstr "Advanced"

#: now_lms/templates/inicio/cursos.html:407
#: now_lms/templates/inicio/home.html:177
#: now_lms/templates/learning/programas/lista_programas.html:84
#: now_lms/templates/learning/recursos/lista_recursos.html:76
#: now_lms/templates/masterclass/admin_list.html:80
#: now_lms/templates/masterclass/enroll.html:96
#: now_lms/templates/masterclass/instructor_list.html:67
#: now_lms/templates/masterclass/list_public.html:88
msgid "Gratis"
msgstr "Free"

#: now_lms/templates/inicio/cursos.html:456
msgid "Filtrar Cursos"
msgstr "Filter Courses"

#: now_lms/templates/inicio/cursos.html:467
#: now_lms/templates/inicio/panel_admin.html:284
msgid "Categorías"
msgstr "Categories"

#: now_lms/templates/inicio/cursos.html:496
#: now_lms/templates/learning/nuevo_curso.html:150
msgid "Etiquetas"
msgstr "Tags"

#: now_lms/templates/inicio/cursos.html:525
#: now_lms/templates/learning/nuevo_curso.html:49
msgid "Nivel"
msgstr "Level"

#: now_lms/templates/inicio/home.html:23
msgid "Bienvenido a"
msgstr "Welcome to"

#: now_lms/templates/inicio/home.html:25
msgid ""
"Gracias por visitar nuestra plataforma educativa. Nuestra plataforma está"
" diseñada\n"
"                                    para brindar una experiencia de "
"aprendizaje excepcional."
msgstr ""
"Thank you for visiting our educational platform. Our platform is designed"
"\n"
"                                    to provide an exceptional learning "
"experience."

#: now_lms/templates/inicio/home.html:31
msgid "Comenzar Ahora"
msgstr "Get Started Now"

#: now_lms/templates/inicio/home.html:41
msgid "Mi Panel"
msgstr "My Dashboard"

#: now_lms/templates/inicio/home.html:47
#: now_lms/templates/inicio/panel_admin.html:101
#: now_lms/templates/inicio/panel_instructor.html:85
#: now_lms/templates/inicio/panel_moderator.html:89
#: now_lms/templates/perfiles/admin.html:142
#: now_lms/templates/perfiles/estudiante.html:75
msgid "Ver Cursos"
msgstr "View Courses"

#: now_lms/templates/inicio/home.html:61
msgid "Aprendizaje"
msgstr "Learning"

#: now_lms/templates/inicio/home.html:62
msgid "Digital"
msgstr "Digital"

#: now_lms/templates/inicio/home.html:76
msgid "Aprende con Nosotros"
msgstr "Learn with Us"

#: now_lms/templates/inicio/home.html:78
msgid ""
"Descubre una nueva forma de aprender con nuestra plataforma educativa "
"moderna y\n"
"                                eficiente."
msgstr ""
"Discover a new way of learning with our modern and\n"
"                                efficient educational platform."

#: now_lms/templates/inicio/home.html:93
msgid "Cursos Especializados"
msgstr "Specialized Courses"

#: now_lms/templates/inicio/home.html:95
msgid ""
"Accede a una amplia variedad de cursos diseñados por expertos en cada "
"área de\n"
"                                        conocimiento."
msgstr ""
"Access a wide variety of courses designed by experts in each area of\n"
"                                        knowledge."

#: now_lms/templates/inicio/home.html:110
msgid "Comunidad Activa"
msgstr "Active Community"

#: now_lms/templates/inicio/home.html:112
msgid ""
"Únete a una comunidad de estudiantes y profesionales que comparten tus "
"intereses\n"
"                                        y objetivos."
msgstr ""
"Join a community of students and professionals who share your interests\n"
"                                        and goals."

#: now_lms/templates/inicio/home.html:127
#: now_lms/templates/perfiles/estudiante.html:113
msgid "Certificaciones"
msgstr "Certifications"

#: now_lms/templates/inicio/home.html:129
msgid ""
"Obtén certificaciones reconocidas que validen tu conocimiento y impulsen "
"tu\n"
"                                        carrera profesional."
msgstr ""
"Obtain recognized certifications that validate your knowledge and boost "
"your\n"
"                                        professional career."

#: now_lms/templates/inicio/home.html:145
msgid "Explora nuestra oferta educativa"
msgstr "Explore Our Educational Offerings"

#: now_lms/templates/inicio/home.html:146
msgid "Encuentra cursos diseñados para impulsar tu crecimiento."
msgstr "Find courses designed to enhance your growth."

#: now_lms/templates/inicio/home.html:179
msgid "Intro"
msgstr "Intro"

#: now_lms/templates/inicio/home.html:213
msgid "Explorar Todos los Cursos"
msgstr "Explore All Courses"

#: now_lms/templates/inicio/home.html:223
#: now_lms/templates/inicio/panel_instructor.html:55
#: now_lms/templates/learning/nuevo_curso.html:171
msgid "Crear Curso"
msgstr "Create Course"

#: now_lms/templates/inicio/home.html:226
msgid "No hay cursos disponibles en este momento."
msgstr "No courses are available at the moment."

#: now_lms/templates/inicio/home.html:238
msgid "¿Listo para Comenzar?"
msgstr "Ready to Get Started?"

#: now_lms/templates/inicio/home.html:240
msgid ""
"Únete a nuestra plataforma educativa y comienza tu viaje de aprendizaje "
"hoy mismo."
msgstr "Join our educational platform and start your learning journey today."

#: now_lms/templates/inicio/home.html:243
msgid "Registrarse Gratis"
msgstr "Register for Free"

#: now_lms/templates/inicio/home.html:246
msgid "Bienvenido de vuelta"
msgstr "Welcome Back"

#: now_lms/templates/inicio/home.html:248
msgid ""
"Continúa tu viaje de aprendizaje y explora nuevas oportunidades "
"educativas."
msgstr "Continue your learning journey and explore new educational opportunities."

#: now_lms/templates/inicio/home.html:251
msgid "Ir a Mi Panel"
msgstr "Go to My Dashboard"

#: now_lms/templates/inicio/panel_admin.html:7
msgid "Panel de Administrador"
msgstr "Admin Dashboard"

#: now_lms/templates/inicio/panel_admin.html:60
msgid "Bienvenido, Administrador del Sistema"
msgstr "Welcome, System Administrator"

#: now_lms/templates/inicio/panel_admin.html:62
msgid "Panel de control y administración de NOW LMS"
msgstr "NOW LMS Control and Administration Panel"

#: now_lms/templates/inicio/panel_admin.html:70
#: now_lms/templates/learning/curso_lista.html:26
msgid "Nuevo Curso"
msgstr "New Course"

#: now_lms/templates/inicio/panel_admin.html:87
msgid "Total de Cursos"
msgstr "Total Courses"

#: now_lms/templates/inicio/panel_admin.html:90
#: now_lms/templates/perfiles/admin.html:131
msgid "Cursos en el sistema"
msgstr "Courses in the System"

#: now_lms/templates/inicio/panel_admin.html:113
msgid "Recursos Creados"
msgstr "Created Resources"

#: now_lms/templates/inicio/panel_admin.html:116
msgid "Recursos de aprendizaje"
msgstr "Learning Resources"

#: now_lms/templates/inicio/panel_admin.html:127
#: now_lms/templates/learning/curso/admin.html:159
#: now_lms/templates/learning/programas/gestionar_cursos.html:6
#: now_lms/templates/learning/programas/gestionar_cursos.html:22
#: now_lms/templates/learning/programas/inscribir_usuario.html:97
msgid "Gestionar"
msgstr "Manage"

#: now_lms/templates/inicio/panel_admin.html:139
msgid "Usuarios Registrados"
msgstr "Registered Users"

#: now_lms/templates/inicio/panel_admin.html:142
#: now_lms/templates/perfiles/admin.html:79
msgid "Usuarios del sistema"
msgstr "System Users"

#: now_lms/templates/inicio/panel_admin.html:153
#: now_lms/templates/inicio/panel_moderator.html:115
msgid "Ver Lista"
msgstr "View List"

#: now_lms/templates/inicio/panel_admin.html:165
#: now_lms/templates/inicio/panel_instructor.html:97
msgid "Certificados Emitidos"
msgstr "Issued Certificates"

#: now_lms/templates/inicio/panel_admin.html:168
msgid "Certificaciones otorgadas"
msgstr "Granted Certifications"

#: now_lms/templates/inicio/panel_admin.html:179
#: now_lms/templates/inicio/panel_instructor.html:111
#: now_lms/templates/perfiles/estudiante.html:116
msgid "Ver Certificados"
msgstr "View Certificates"

#: now_lms/templates/inicio/panel_admin.html:200
#: now_lms/templates/perfiles/admin.html:186
msgid "Cursos Recientes"
msgstr "Recent Courses"

#: now_lms/templates/inicio/panel_admin.html:205
#: now_lms/templates/inicio/panel_instructor.html:164
#: now_lms/templates/inicio/panel_moderator.html:190
#: now_lms/templates/perfiles/admin.html:191
msgid "Ver Todos"
msgstr "View All"

#: now_lms/templates/inicio/panel_admin.html:241
msgid "No hay cursos recientes"
msgstr "No recent courses"

#: now_lms/templates/inicio/panel_admin.html:259
msgid ""
"Gestiona los mensajes reportados por los usuarios del sistema para "
"mantener un\n"
"                                    ambiente seguro."
msgstr ""
"Manage messages reported by system users to maintain a\n"
"                                    safe environment."

#: now_lms/templates/inicio/panel_admin.html:264
#: now_lms/templates/inicio/panel_moderator.html:59
#: now_lms/templates/perfiles/moderador.html:59
msgid "Ver Reportes"
msgstr "View Reports"

#: now_lms/templates/inicio/panel_admin.html:267
msgid "Todos los Mensajes"
msgstr "All Messages"

#: now_lms/templates/inicio/panel_admin.html:277
msgid "Herramientas de Administración"
msgstr "Administration Tools"

#: now_lms/templates/inicio/panel_admin.html:289
#: now_lms/templates/learning/categorias/lista_categorias.html:44
#: now_lms/templates/learning/etiquetas/lista_etiquetas.html:45
#: now_lms/templates/learning/programas/editar_programa.html:24
#: now_lms/templates/learning/programas/gestionar_cursos.html:125
#: now_lms/templates/learning/programas/inscribir_usuario.html:106
#: now_lms/templates/learning/programas/lista_programas.html:6
#: now_lms/templates/learning/programas/lista_programas.html:20
#: now_lms/templates/learning/programas/nuevo_programa.html:24
#: now_lms/templates/themes/cambridge/navbar.j2:50
#: now_lms/templates/themes/now_lms/navbar.j2:57
msgid "Programas"
msgstr "Programs"

#: now_lms/templates/inicio/panel_admin.html:297
#: now_lms/templates/perfiles/admin.html:252
#: now_lms/templates/perfiles/admin.html:306
#: now_lms/templates/perfiles/estudiante.html:151
msgid "Configuración"
msgstr "Settings"

#: now_lms/templates/inicio/panel_instructor.html:7
msgid "Panel del Instructor"
msgstr "Instructor Panel"

#: now_lms/templates/inicio/panel_instructor.html:49
msgid "Bienvenido, Instructor"
msgstr "Welcome, Instructor"

#: now_lms/templates/inicio/panel_instructor.html:51
msgid "Tu centro de enseñanza y gestión de cursos"
msgstr "Your teaching and course management hub"

#: now_lms/templates/inicio/panel_instructor.html:71
msgid "Cursos Creados"
msgstr "Created Courses"

#: now_lms/templates/inicio/panel_instructor.html:74
msgid "Cursos activos"
msgstr "Active Courses"

#: now_lms/templates/inicio/panel_instructor.html:100
msgid "Logros estudiantiles"
msgstr "Student Achievements"

#: now_lms/templates/inicio/panel_instructor.html:123
msgid "Estudiantes Inscritos"
msgstr "Enrolled Students"

#: now_lms/templates/inicio/panel_instructor.html:126
msgid "Total de estudiantes"
msgstr "Total Students"

#: now_lms/templates/inicio/panel_instructor.html:137
#: now_lms/templates/masterclass/admin_list.html:104
msgid "Ver Estudiantes"
msgstr "View Students"

#: now_lms/templates/inicio/panel_instructor.html:158
msgid "Mis Cursos Recientes"
msgstr "My Recent Courses"

#: now_lms/templates/inicio/panel_instructor.html:200
msgid "Aún no has creado cursos"
msgstr "You haven't created any courses yet"

#: now_lms/templates/inicio/panel_instructor.html:202
msgid "Crear mi primer curso"
msgstr "Create My First Course"

#: now_lms/templates/inicio/panel_instructor.html:216
msgid "Centro de Mensajes"
msgstr "Message Center"

#: now_lms/templates/inicio/panel_instructor.html:221
msgid ""
"Mantente conectado con tus estudiantes y resuelve sus dudas de manera "
"oportuna."
msgstr "Stay connected with your students and address their questions promptly."

#: now_lms/templates/inicio/panel_instructor.html:225
#: now_lms/templates/inicio/panel_moderator.html:248
#: now_lms/templates/perfiles/moderador.html:105
msgid "Mis Mensajes"
msgstr "My Messages"

#: now_lms/templates/inicio/panel_instructor.html:235
msgid "Herramientas de Enseñanza"
msgstr "Teaching Tools"

#: now_lms/templates/inicio/panel_instructor.html:245
msgid "Mis Recursos"
msgstr "My Resources"

#: now_lms/templates/inicio/panel_instructor.html:250
#: now_lms/templates/inicio/panel_moderator.html:276
msgid "Buscar Cursos"
msgstr "Search Courses"

#: now_lms/templates/inicio/panel_moderator.html:7
msgid "Panel del Moderador"
msgstr "Moderator Panel"

#: now_lms/templates/inicio/panel_moderator.html:49
msgid "Bienvenido, Moderador"
msgstr "Welcome, Moderator"

#: now_lms/templates/inicio/panel_moderator.html:51
msgid "Tu centro de moderación y supervisión académica"
msgstr "Your academic moderation and supervision hub"

#: now_lms/templates/inicio/panel_moderator.html:75
#: now_lms/templates/inicio/panel_moderator.html:185
msgid "Cursos Moderados"
msgstr "Moderated Courses"

#: now_lms/templates/inicio/panel_moderator.html:78
msgid "Bajo supervisión"
msgstr "Under Supervision"

#: now_lms/templates/inicio/panel_moderator.html:101
msgid "Estudiantes Supervisados"
msgstr "Supervised Students"

#: now_lms/templates/inicio/panel_moderator.html:104
msgid "En cursos moderados"
msgstr "In Moderated Courses"

#: now_lms/templates/inicio/panel_moderator.html:127
msgid "Mensajes Abiertos"
msgstr "Open Messages"

#: now_lms/templates/inicio/panel_moderator.html:130
msgid "Pendientes de revisar"
msgstr "Pending Review"

#: now_lms/templates/inicio/panel_moderator.html:141
#: now_lms/templates/perfiles/admin.html:116
msgid "Revisar"
msgstr "Review"

#: now_lms/templates/inicio/panel_moderator.html:153
msgid "Mensajes Resueltos"
msgstr "Resolved Messages"

#: now_lms/templates/inicio/panel_moderator.html:156
msgid "Casos cerrados"
msgstr "Closed Cases"

#: now_lms/templates/inicio/panel_moderator.html:164
msgid "Historial completo"
msgstr "Full History"

#: now_lms/templates/inicio/panel_moderator.html:225
msgid "No hay cursos asignados para moderar"
msgstr "No courses assigned for moderation"

#: now_lms/templates/inicio/panel_moderator.html:238
msgid "Gestión de Mensajes"
msgstr "Message Management"

#: now_lms/templates/inicio/panel_moderator.html:243
msgid ""
"Como moderador, ayuda a contestar los requerimientos de los estudiantes y"
" supervisa\n"
"                                    las conversaciones para mantener un "
"ambiente de aprendizaje positivo."
msgstr ""
"As a moderator, help answer students' requests and oversee\n"
"                                    conversations to maintain a positive "
"learning environment."

#: now_lms/templates/inicio/panel_moderator.html:261
msgid "Herramientas de Moderación"
msgstr "Moderation Tools"

#: now_lms/templates/inicio/panel_moderator.html:271
msgid "Usuarios"
msgstr "Users"

#: now_lms/templates/inicio/panel_moderator.html:284
#: now_lms/templates/learning/curso/admin.html:360
#: now_lms/templates/learning/recursos/lista_recursos.html:6
#: now_lms/templates/learning/recursos/lista_recursos.html:20
#: now_lms/templates/themes/cambridge/navbar.j2:54
#: now_lms/templates/themes/now_lms/navbar.j2:63
msgid "Recursos"
msgstr "Resources"

#: now_lms/templates/inicio/panel_user.html:7
msgid "Panel del Estudiante"
msgstr "Student Dashboard"

#: now_lms/templates/inicio/panel_user.html:53
#: now_lms/templates/perfiles/estudiante.html:61
#: now_lms/templates/themes/cambridge/navbar.j2:93
msgid "Bienvenido"
msgstr "Welcome"

#: now_lms/templates/inicio/panel_user.html:55
msgid "Tu portal de aprendizaje y desarrollo personal"
msgstr "Your Learning and Personal Development Portal"

#: now_lms/templates/inicio/perfil.html:7
msgid "Perfil"
msgstr "Profile"

#: now_lms/templates/inicio/perfil.html:73
msgid "Perfil de"
msgstr "Profile of"

#: now_lms/templates/inicio/perfil_editar.html:6
msgid "Editar perfil."
msgstr "Edit Profile."

#: now_lms/templates/inicio/private.html:24
msgid "Perfil Privado"
msgstr "Private Profile"

#: now_lms/templates/inicio/private.html:25
msgid "El perfil del usuario solicitado es privado."
msgstr "The requested user's profile is private."

#: now_lms/templates/inicio/programas.html:7
msgid "Programas Disponibles"
msgstr "Available Programs"

#: now_lms/templates/inicio/recursos.html:7
msgid "Recursos Disponibles"
msgstr "Available Resources"

#: now_lms/templates/learning/curso.html:45
#: now_lms/templates/learning/curso/curso.html:45
msgid "Portada del Curso"
msgstr "Course Cover"

#: now_lms/templates/learning/curso.html:54
msgid "Placeholder: Miniatura"
msgstr "Placeholder: Thumbnail"

#: now_lms/templates/learning/curso.html:72
msgid "¡Curso Completado con Éxito!"
msgstr "Course Successfully Completed!"

#: now_lms/templates/learning/curso.html:73
msgid "Has obtenido la certificación de este curso."
msgstr "You have earned the certification for this course."

#: now_lms/templates/learning/curso.html:78
msgid "Ver Certificado"
msgstr "View Certificate"

#: now_lms/templates/learning/curso.html:84
#: now_lms/templates/learning/resources/pdf_viewer.html:285
msgid "Descargar PDF"
msgstr "Download PDF"

#: now_lms/templates/learning/curso.html:92
msgid "Recursos disponibles con este curso:"
msgstr "Resources Available with This Course:"

#: now_lms/templates/learning/curso.html:110
#: now_lms/templates/learning/curso/enroll.html:155
msgid "Auditar contenido del curso"
msgstr "Audit Course Content"

#: now_lms/templates/learning/curso.html:113
msgid ""
"Puede acceder al contenido del curso pero no podrá resolver las "
"evaluaciones u obtener un certificado al finalizar."
msgstr ""
"You can access the course content but will not be able to complete "
"assessments or receive a certificate upon completion."

#: now_lms/templates/learning/curso.html:115
msgid ""
"Puede pagar el valor del curso antes de finalizarlo y acceder a las "
"evaluaciones y la certificación."
msgstr ""
"You can pay for the course before finishing it to access assessments and "
"receive certification."

#: now_lms/templates/learning/curso.html:119
#: now_lms/templates/learning/curso/enroll.html:171
msgid "Proceder al pago"
msgstr "Proceed to Payment"

#: now_lms/templates/learning/curso.html:123
#: now_lms/templates/learning/curso/enroll.html:175
msgid "Inscribirse al curso"
msgstr "Enroll in Course"

#: now_lms/templates/learning/curso.html:137
msgid "¿Tienes alguna pregunta sobre el curso? Contacta a tus instructores."
msgstr "Do you have any questions about the course? Contact your instructors."

#: now_lms/templates/learning/curso.html:144
msgid "Ver Mensajes"
msgstr "View Messages"

#: now_lms/templates/learning/curso.html:164
msgid "Participa en discusiones con otros estudiantes y compartir conocimientos."
msgstr "Join discussions with other students and share knowledge."

#: now_lms/templates/learning/curso.html:171
msgid "Ver Foro"
msgstr "See Forum"

#: now_lms/templates/learning/curso.html:178
msgid "Nuevo Mensaje en Foro"
msgstr "New Forum Message"

#: now_lms/templates/learning/curso.html:209
msgid "Publicidad"
msgstr "Advertisement"

#: now_lms/templates/learning/curso.html:215
#: now_lms/templates/learning/curso/admin.html:149
msgid "Contenido del curso."
msgstr "Course Content."

#: now_lms/templates/learning/curso.html:272
msgid "Preview"
msgstr "Preview"

#: now_lms/templates/learning/curso.html:312
msgid "Aprobado"
msgstr "Passed"

#: now_lms/templates/learning/curso.html:316
msgid "No Aprobado"
msgstr "Not Passed"

#: now_lms/templates/learning/curso.html:326
msgid "Solicitud de reapertura pendiente"
msgstr "Reopen Request Pending"

#: now_lms/templates/learning/curso.html:331
msgid "Solicitar nuevo intento"
msgstr "Request New Attempt"

#: now_lms/templates/learning/curso.html:344
msgid "Pago requerido"
msgstr "Payment Required"

#: now_lms/templates/learning/curso.html:371
msgid "Crear Nueva Sección"
msgstr "Create New Section"

#: now_lms/templates/learning/curso.html:374
#: now_lms/templates/learning/curso/curso.html:261
msgid "Este curso actualmente no cuenta con secciones disponibles."
msgstr "This course currently has no available sections."

#: now_lms/templates/learning/curso_lista.html:6
msgid "Listado de cursos."
msgstr "Course Listing."

#: now_lms/templates/learning/curso_lista.html:20
msgid "Lista de Cursos Disponibles"
msgstr "Available Courses List"

#: now_lms/templates/learning/curso_lista.html:21
msgid "Gestiona y administra tus cursos de aprendizaje"
msgstr "Manage and Administer Your Learning Courses"

#: now_lms/templates/learning/curso_lista.html:38
msgid "Lista de cursos disponibles en el sistema."
msgstr "List of Available Courses in the System."

#: now_lms/templates/learning/curso_lista.html:42
#: now_lms/templates/learning/recursos/lista_recursos.html:42
msgid "Código"
msgstr "Code"

#: now_lms/templates/learning/curso_lista.html:47
msgid "Fin"
msgstr "End"

#: now_lms/templates/learning/certificados/lista_certificados.html:49
#: now_lms/templates/learning/certificados/lista_certificados.html:68
#: now_lms/templates/learning/curso_lista.html:49
#: now_lms/templates/learning/recursos/lista_recursos.html:44
#: now_lms/templates/learning/recursos/lista_recursos.html:67
msgid "Público"
msgstr "Public"

#: now_lms/templates/learning/curso_lista.html:118
msgid "No hay cursos disponibles"
msgstr "No courses available"

#: now_lms/templates/learning/curso_lista.html:119
msgid "Usted no ha creado ningún curso todavía."
msgstr "You have not created any courses yet."

#: now_lms/templates/learning/editar_seccion.html:6
msgid "Editar Sección"
msgstr "Edit Section"

#: now_lms/templates/learning/editar_seccion.html:20
msgid "Editar sección."
msgstr "Edit Section."

#: now_lms/templates/learning/editar_seccion.html:25
msgid "Nombre de la Nueva Sección."
msgstr "New Section Name."

#: now_lms/templates/learning/editar_seccion.html:26
#: now_lms/templates/learning/nuevo_seccion.html:26
msgid "Nombre de la Nueva Sección"
msgstr "New Section Name"

#: now_lms/templates/learning/editar_seccion.html:30
msgid "Descripción de la Sección"
msgstr "Section Description"

#: now_lms/templates/learning/editar_seccion.html:31
#: now_lms/templates/learning/nuevo_seccion.html:31
msgid ""
"Descripción de la nueva\n"
"                            Sección."
msgstr "Description of the new Section."

#: now_lms/templates/learning/editar_seccion.html:38
msgid "Actualizar Sección"
msgstr "Update Section"

#: now_lms/templates/learning/nuevo_curso.html:6
msgid "Editar curso"
msgstr "Edit Course"

#: now_lms/templates/learning/nuevo_curso.html:8
msgid "Crear un nuevo curso"
msgstr "Create a New Course"

#: now_lms/templates/learning/certificados/certificado.html:31
#: now_lms/templates/learning/nuevo_curso.html:31
msgid "Nombre del Curso"
msgstr "Course Name"

#: now_lms/templates/learning/nuevo_curso.html:34
msgid "Código del"
msgstr "Course Code"

#: now_lms/templates/learning/nuevo_curso.html:35
msgid "Código del Curso"
msgstr "Course Code"

#: now_lms/templates/learning/nuevo_curso.html:38
msgid ""
"Descripción\n"
"                        Corta"
msgstr "Short Description"

#: now_lms/templates/learning/nuevo_curso.html:44
msgid "Duración (HR)"
msgstr "Duration (HR)"

#: now_lms/templates/learning/nuevo_curso.html:55
msgid "Visibilidad del curso."
msgstr "Course Visibility."

#: now_lms/templates/learning/nuevo_curso.html:60
msgid "Modalidad del curso."
msgstr "Course Modality."

#: now_lms/templates/learning/nuevo_curso.html:61
msgid "Modalidad del curso"
msgstr "Course Modality"

#: now_lms/templates/learning/nuevo_curso.html:66
msgid "Cupo limitado"
msgstr "Limited Seats"

#: now_lms/templates/learning/nuevo_curso.html:68
msgid "Cupo Limitado:"
msgstr "Limited Seats:"

#: now_lms/templates/learning/nuevo_curso.html:72
msgid "Cupos:"
msgstr "Seats:"

#: now_lms/templates/learning/curso/admin_enroll.html:111
#: now_lms/templates/learning/nuevo_curso.html:79
msgid "Pagado"
msgstr "Paid"

#: now_lms/templates/learning/curso/coupons/create.html:107
#: now_lms/templates/learning/curso/coupons/create.html:169
#: now_lms/templates/learning/curso/coupons/edit.html:140
#: now_lms/templates/learning/curso/coupons/edit.html:203
#: now_lms/templates/learning/curso/enroll.html:64
#: now_lms/templates/learning/nuevo_curso.html:83
#: now_lms/templates/learning/paypal_payment.html:120
#: now_lms/templates/learning/programa.html:31
#: now_lms/templates/learning/programas/editar_programa.html:67
#: now_lms/templates/learning/programas/inscribir_programa.html:45
#: now_lms/templates/learning/programas/inscribir_usuario.html:84
#: now_lms/templates/learning/programas/lista_programas.html:50
#: now_lms/templates/learning/programas/nuevo_programa.html:49
#: now_lms/templates/learning/recursos/editar_recurso.html:31
#: now_lms/templates/learning/recursos/lista_recursos.html:46
#: now_lms/templates/learning/recursos/nuevo_recurso.html:42
msgid "Precio"
msgstr "Price"

#: now_lms/templates/learning/nuevo_curso.html:91
msgid ""
"Un estudiante puede auditar el curso pero no recibir un certificado al "
"final si no cancela el valor del curso."
msgstr ""
"A student can audit the course but will not receive a certificate at the "
"end if the course fee is not paid."

#: now_lms/templates/learning/nuevo_curso.html:104
msgid ""
"Si el curso es en tiempo real o con tiempo definido defina las fechas de "
"inicio y fin."
msgstr "If the course is live or time-bound, set the start and end dates."

#: now_lms/templates/learning/nuevo_curso.html:107
msgid "Certificación"
msgstr "Certification"

#: now_lms/templates/learning/nuevo_curso.html:109
msgid "Extender Certificado:"
msgstr "Extend Certificate:"

#: now_lms/templates/learning/nuevo_curso.html:113
msgid "Plantilla de Certificado:"
msgstr "Certificate Template:"

#: now_lms/templates/learning/nuevo_curso.html:118
msgid "Portada del curso"
msgstr "Course Cover"

#: now_lms/templates/learning/nuevo_curso.html:131
msgid "Portada"
msgstr "Cover"

#: now_lms/templates/learning/nuevo_curso.html:143
msgid "Categorización"
msgstr "Categorization"

#: now_lms/templates/learning/categorias/editar_categoria.html:25
#: now_lms/templates/learning/categorias/editar_categoria.html:26
#: now_lms/templates/learning/categorias/nueva_categoria.html:25
#: now_lms/templates/learning/categorias/nueva_categoria.html:26
#: now_lms/templates/learning/nuevo_curso.html:145
msgid "Categoría"
msgstr "Category"

#: now_lms/templates/learning/nuevo_curso.html:153
msgid ""
"Mantén presionado Ctrl (o Cmd en Mac) para seleccionar múltiples "
"etiquetas."
msgstr "Hold Ctrl (or Cmd on Mac) to select multiple tags."

#: now_lms/templates/learning/nuevo_curso.html:170
msgid "Actualizar Curso"
msgstr "Update Course"

#: now_lms/templates/learning/nuevo_seccion.html:6
msgid "Crear una nueva Sección."
msgstr "Create a New Section."

#: now_lms/templates/learning/curso/admin.html:154
#: now_lms/templates/learning/nuevo_seccion.html:25
msgid "Nueva"
msgstr "New"

#: now_lms/templates/learning/nuevo_usuario.html:6
msgid "Crear un nuevo usuario"
msgstr "Create a New User"

#: now_lms/templates/learning/nuevo_usuario.html:26
msgid "Nombre del Usuario"
msgstr "User First Name"

#: now_lms/templates/learning/nuevo_usuario.html:31
msgid "Apellido del Usuario"
msgstr "User Last Name"

#: now_lms/templates/learning/nuevo_usuario.html:36
msgid ""
"Correo\n"
"                            Electrónico"
msgstr "Email Address"

#: now_lms/templates/learning/nuevo_usuario.html:51
msgid "Crear Usuario"
msgstr "Create User"

#: now_lms/templates/learning/paypal_payment.html:7
msgid "Pago con PayPal"
msgstr "Pay with PayPal"

#: now_lms/templates/learning/paypal_payment.html:118
msgid "Detalles"
msgstr "Details"

#: now_lms/templates/learning/curso/enroll.html:70
#: now_lms/templates/learning/curso/enroll.html:78
#: now_lms/templates/learning/paypal_payment.html:125
#: now_lms/templates/learning/programas/inscribir_programa.html:50
#: now_lms/templates/learning/programas/inscribir_programa.html:55
msgid "Total"
msgstr "Total"

#: now_lms/templates/learning/categorias/lista_categorias.html:43
#: now_lms/templates/learning/etiquetas/lista_etiquetas.html:44
#: now_lms/templates/learning/programa.html:26
#: now_lms/templates/learning/programas/editar_programa.html:33
#: now_lms/templates/learning/programas/gestionar_cursos.html:6
#: now_lms/templates/learning/programas/gestionar_cursos.html:22
#: now_lms/templates/learning/programas/gestionar_cursos.html:46
#: now_lms/templates/learning/programas/inscribir_usuario.html:97
#: now_lms/templates/learning/programas/lista_cursos.html:18
#: now_lms/templates/learning/programas/lista_programas.html:47
#: now_lms/templates/learning/programas/tomar_programa.html:35
#: now_lms/templates/themes/cambridge/navbar.j2:46
#: now_lms/templates/themes/now_lms/navbar.j2:51
msgid "Cursos"
msgstr "Courses"

#: now_lms/templates/learning/programa.html:36
msgid "Acceso"
msgstr "Access"

#: now_lms/templates/learning/programa.html:37
msgid "De por vida"
msgstr "Lifetime"

#: now_lms/templates/learning/categorias/editar_categoria.html:6
#: now_lms/templates/learning/categorias/editar_categoria.html:20
msgid "Editar Categoría"
msgstr "Edit Category"

#: now_lms/templates/learning/categorias/editar_categoria.html:37
msgid "Actualizar Categoría"
msgstr "Update Category"

#: now_lms/templates/learning/categorias/lista_categorias.html:6
msgid "Lista de Categorías."
msgstr "Category List."

#: now_lms/templates/learning/categorias/lista_categorias.html:20
msgid "Lista de Categorías Disponibles"
msgstr "Available Categories List"

#: now_lms/templates/learning/categorias/lista_categorias.html:21
msgid "Gestiona y administra las categorías del sistema"
msgstr "Manage and administer system categories"

#: now_lms/templates/learning/categorias/lista_categorias.html:26
msgid "Nueva categoría"
msgstr "New Category"

#: now_lms/templates/learning/categorias/lista_categorias.html:38
msgid "Lista de categorías disponibles en el sistema."
msgstr "List of available categories in the system."

#: now_lms/templates/learning/categorias/lista_categorias.html:75
msgid "¿Está seguro de que desea eliminar esta categoría?"
msgstr "Are you sure you want to delete this category?"

#: now_lms/templates/learning/categorias/lista_categorias.html:92
msgid "No hay categorías disponibles"
msgstr "No categories available"

#: now_lms/templates/learning/categorias/lista_categorias.html:93
msgid "Usted no ha creado ninguna categoría todavía."
msgstr "You haven't created any categories yet."

#: now_lms/templates/learning/categorias/lista_categorias.html:95
msgid "Crear primera categoría"
msgstr "Create First Category"

#: now_lms/templates/learning/categorias/nueva_categoria.html:6
#: now_lms/templates/learning/categorias/nueva_categoria.html:37
msgid "Crear Categoría"
msgstr "Create Category"

#: now_lms/templates/learning/categorias/nueva_categoria.html:20
msgid "Crear Categoría."
msgstr "Create Category."

#: now_lms/templates/learning/certificados/certificado.html:6
msgid "Certificado de Finalizacion de curso"
msgstr "Course Completion Certificate"

#: now_lms/templates/learning/certificados/certificado.html:16
msgid "Certificado de Finalización de Curso"
msgstr "Course Completion Certificate"

#: now_lms/templates/learning/certificados/certificado.html:20
msgid "Se hace constar que"
msgstr "This certifies that"

#: now_lms/templates/learning/certificados/certificado.html:20
msgid ""
"ha\n"
"                        completado satisfactoriamente el curso"
msgstr "has successfully completed the course"

#: now_lms/templates/learning/certificados/certificado.html:22
msgid "cumpliendo con todos los requisitos académicos y evaluaciones establecidas"
msgstr "fulfilling all academic requirements and evaluations"

#: now_lms/templates/learning/certificados/certificado.html:26
msgid "Datos del Estudiante"
msgstr "Student Information"

#: now_lms/templates/learning/certificados/certificado.html:30
msgid "Datos del Curso"
msgstr "Course Information"

#: now_lms/templates/learning/certificados/certificado.html:32
msgid "Descripción del Curso"
msgstr "Course Description"

#: now_lms/templates/learning/certificados/certificado.html:34
#: now_lms/templates/learning/certificados/certificado.html:36
msgid "Fecha de Inicio"
msgstr "Start Date"

#: now_lms/templates/learning/certificados/certificado.html:38
msgid "Duración"
msgstr "Duration"

#: now_lms/templates/learning/certificados/certificado.html:38
msgid "horas"
msgstr "hours"

#: now_lms/templates/learning/certificados/certificado.html:41
msgid "Datos del Certicado"
msgstr "Certificate Details"

#: now_lms/templates/learning/certificados/certificado.html:42
msgid "Fecha de Emisión"
msgstr "Issue Date"

#: now_lms/templates/learning/certificados/certificado.html:44
#: now_lms/templates/learning/certificados/emitir_certificado.html:52
msgid "Nota"
msgstr "Grade"

#: now_lms/templates/learning/certificados/certificado.html:55
msgid "Ver Certicado"
msgstr "View Certificate"

#: now_lms/templates/learning/certificados/certificado.html:63
msgid "Descargar Certificado"
msgstr "Download Certificate"

#: now_lms/templates/learning/certificados/editar_certificado.html:6
msgid "Editar Plantilla de Certicado"
msgstr "Edit Certificate Template"

#: now_lms/templates/learning/certificados/editar_certificado.html:18
msgid "Editar Certificado"
msgstr "Edit Certificate"

#: now_lms/templates/learning/certificados/editar_certificado.html:23
#: now_lms/templates/learning/certificados/editar_certificado.html:24
#: now_lms/templates/learning/certificados/lista_certificados.html:45
#: now_lms/templates/learning/certificados/nuevo_certificado.html:23
#: now_lms/templates/learning/certificados/nuevo_certificado.html:24
msgid "Certificado"
msgstr "Certificate"

#: now_lms/templates/learning/certificados/editar_certificado.html:28
#: now_lms/templates/learning/certificados/editar_certificado.html:29
msgid "Descripcion"
msgstr "Description"

#: now_lms/templates/learning/certificados/editar_certificado.html:36
#: now_lms/templates/learning/certificados/lista_certificados.html:47
#: now_lms/templates/learning/certificados/lista_certificados.html:61
msgid "Habilitado"
msgstr "Enabled"

#: now_lms/templates/learning/certificados/editar_certificado.html:42
msgid "Publico"
msgstr "Public"

#: now_lms/templates/learning/certificados/editar_certificado.html:48
msgid "Tipo de Certificado"
msgstr "Certificate Type"

#: now_lms/templates/learning/certificados/editar_certificado.html:65
msgid "Actualizar Certificado"
msgstr "Update Certificate"

#: now_lms/templates/learning/certificados/emitir_certificado.html:6
msgid "Crear Nueva Plantilla"
msgstr "Create New Template"

#: now_lms/templates/learning/certificados/emitir_certificado.html:18
msgid "Emitir un nuevo Certificado"
msgstr "Issue a New Certificate"

#: now_lms/templates/learning/certificados/emitir_certificado.html:28
msgid "Tipo de Contenido"
msgstr "Content Type"

#: now_lms/templates/learning/certificados/emitir_certificado.html:40
msgid "Clase Magistral"
msgstr "Masterclass"

#: now_lms/templates/learning/certificados/emitir_certificado.html:47
msgid "Plantilla"
msgstr "Template"

#: now_lms/templates/learning/certificados/emitir_certificado.html:57
#: now_lms/templates/learning/certificados/nuevo_certificado.html:48
msgid "Crear Certificado"
msgstr "Create Certificate"

#: now_lms/templates/learning/certificados/lista_certificaciones.html:6
msgid "Lista de Certificaciones emitidas"
msgstr "Issued Certifications List"

#: now_lms/templates/learning/certificados/lista_certificaciones.html:20
msgid "Lista de Certificados Emitidos"
msgstr "Issued Certificates List"

#: now_lms/templates/learning/certificados/lista_certificaciones.html:21
msgid "Gestiona y administra los certificados emitidos en el sistema"
msgstr "Manage and administer issued certificates in the system"

#: now_lms/templates/learning/certificados/lista_certificaciones.html:26
msgid "Nuevo Certificado"
msgstr "New Certificate"

#: now_lms/templates/learning/certificados/lista_certificados.html:6
msgid "Plantillas Disponibles."
msgstr "Available Templates."

#: now_lms/templates/learning/certificados/lista_certificados.html:20
msgid "Lista de Certificados Disponibles"
msgstr "Available Certificates List"

#: now_lms/templates/learning/certificados/lista_certificados.html:21
msgid "Gestiona y administra las plantillas de certificados"
msgstr "Manage and administer certificate templates"

#: now_lms/templates/learning/certificados/lista_certificados.html:26
msgid "Nueva plantilla"
msgstr "New Template"

#: now_lms/templates/learning/certificados/lista_certificados.html:29
msgid "Nuevo certificado"
msgstr "New Certificate"

#: now_lms/templates/learning/certificados/lista_certificados.html:41
msgid "Lista de certificados disponibles en el sistema."
msgstr "List of available certificates in the system."

#: now_lms/templates/learning/certificados/lista_certificados.html:63
msgid "Deshabilitado"
msgstr "Disabled"

#: now_lms/templates/learning/certificados/lista_certificados.html:70
#: now_lms/templates/learning/recursos/lista_recursos.html:69
msgid "Privado"
msgstr "Private"

#: now_lms/templates/learning/certificados/lista_certificados.html:79
msgid "Deshabilitar"
msgstr "Disable"

#: now_lms/templates/learning/certificados/lista_certificados.html:87
msgid "Habilitar"
msgstr "Enable"

#: now_lms/templates/learning/certificados/lista_certificados.html:95
msgid "Hacer privado"
msgstr "Make Private"

#: now_lms/templates/learning/certificados/lista_certificados.html:103
#: now_lms/templates/learning/curso/admin.html:75
msgid "Publicar"
msgstr "Publish"

#: now_lms/templates/learning/certificados/lista_certificados.html:119
msgid "Visualizar"
msgstr "View"

#: now_lms/templates/learning/certificados/lista_certificados.html:136
msgid "No hay certificados disponibles"
msgstr "No certificates available"

#: now_lms/templates/learning/certificados/lista_certificados.html:137
msgid "Usted no ha creado ningún certificado todavía."
msgstr "You haven't created any certificates yet."

#: now_lms/templates/learning/certificados/lista_certificados.html:139
msgid "Crear primera plantilla"
msgstr "Create First Template"

#: now_lms/templates/learning/certificados/nuevo_certificado.html:6
msgid "Crear nueva plantilla"
msgstr "Create New Template"

#: now_lms/templates/learning/certificados/nuevo_certificado.html:18
msgid "Crear nuevo certificado."
msgstr "Create New Certificate."

#: now_lms/templates/learning/curso/admin.html:47
#: now_lms/templates/learning/curso/admin.html:209
#: now_lms/templates/learning/curso/admin.html:241
#: now_lms/templates/learning/curso/admin.html:255
#: now_lms/templates/learning/curso/admin.html:344
msgid "Ocultar"
msgstr "Hide"

#: now_lms/templates/learning/curso/admin.html:50
msgid "Cambiar status:"
msgstr "Change status:"

#: now_lms/templates/learning/curso/admin.html:80
msgid "Quitar del Sitio Web."
msgstr "Remove from Website."

#: now_lms/templates/learning/curso/admin.html:87
msgid "Agregar al Sitio Web."
msgstr "Add to Website."

#: now_lms/templates/learning/curso/admin.html:137
msgid "Estatus del curso:"
msgstr "Course status:"

#: now_lms/templates/learning/curso/admin.html:145
msgid "Este curso no se ha publicado en el sitio Web."
msgstr "This course has not been published on the Website."

#: now_lms/templates/learning/curso/admin.html:167
#: now_lms/templates/learning/programas/admin_enroll.html:28
#: now_lms/templates/learning/programas/admin_enroll.html:77
#: now_lms/templates/learning/programas/admin_enrollments.html:32
#: now_lms/templates/learning/programas/admin_enrollments.html:102
#: now_lms/templates/learning/programas/gestionar_cursos.html:29
#: now_lms/templates/learning/programas/inscribir_usuario.html:6
#: now_lms/templates/learning/programas/inscribir_usuario.html:24
#: now_lms/templates/learning/programas/inscribir_usuario.html:49
msgid "Inscribir"
msgstr "Enroll"

#: now_lms/templates/learning/curso/admin.html:172
#: now_lms/templates/learning/programas/gestionar_cursos.html:36
#: now_lms/templates/learning/programas/inscribir_usuario.html:103
#: now_lms/templates/learning/programas/lista_programas.html:29
#: now_lms/templates/learning/programas/tomar_programa.html:123
msgid "Ver"
msgstr "View"

#: now_lms/templates/learning/curso/admin.html:190
#: now_lms/templates/learning/curso/admin.html:285
#: now_lms/templates/learning/curso/coupons/list.html:18
#: now_lms/templates/learning/mensajes/nuevo_msg.html:34
#: now_lms/templates/learning/programas/lista_programas.html:26
#: now_lms/templates/learning/resources_new/nuevo_recurso_html.html:6
#: now_lms/templates/learning/resources_new/nuevo_recurso_img.html:6
#: now_lms/templates/learning/resources_new/nuevo_recurso_link.html:6
#: now_lms/templates/learning/resources_new/nuevo_recurso_meet.html:6
#: now_lms/templates/learning/resources_new/nuevo_recurso_mp3.html:6
#: now_lms/templates/learning/resources_new/nuevo_recurso_pdf.html:6
#: now_lms/templates/learning/resources_new/nuevo_recurso_slides.html:6
#: now_lms/templates/learning/resources_new/nuevo_recurso_text.html:6
#: now_lms/templates/learning/resources_new/nuevo_recurso_youtube.html:6
msgid "Nuevo"
msgstr "New"

#: now_lms/templates/learning/curso/admin.html:190
#: now_lms/templates/learning/curso/admin.html:285
#: now_lms/templates/learning/recursos/editar_recurso.html:6
#: now_lms/templates/learning/recursos/editar_recurso.html:20
#: now_lms/templates/learning/recursos/editar_recurso.html:25
#: now_lms/templates/learning/recursos/editar_recurso.html:26
#: now_lms/templates/learning/recursos/editar_recurso.html:50
#: now_lms/templates/learning/recursos/editar_recurso.html:53
#: now_lms/templates/learning/recursos/editar_recurso.html:58
#: now_lms/templates/learning/recursos/nuevo_recurso.html:6
#: now_lms/templates/learning/recursos/nuevo_recurso.html:20
#: now_lms/templates/learning/recursos/nuevo_recurso.html:25
#: now_lms/templates/learning/recursos/nuevo_recurso.html:26
#: now_lms/templates/learning/recursos/nuevo_recurso.html:59
#: now_lms/templates/learning/recursos/nuevo_recurso.html:73
#: now_lms/templates/learning/recursos/recurso.html:83
#: now_lms/templates/learning/resources/type_html.html:66
#: now_lms/templates/learning/resources_new/editar_recurso_descargable.html:6
#: now_lms/templates/learning/resources_new/editar_recurso_descargable.html:20
#: now_lms/templates/learning/resources_new/editar_recurso_html.html:6
#: now_lms/templates/learning/resources_new/editar_recurso_html.html:25
#: now_lms/templates/learning/resources_new/editar_recurso_html.html:30
#: now_lms/templates/learning/resources_new/editar_recurso_img.html:6
#: now_lms/templates/learning/resources_new/editar_recurso_img.html:43
#: now_lms/templates/learning/resources_new/editar_recurso_link.html:6
#: now_lms/templates/learning/resources_new/editar_recurso_link.html:35
#: now_lms/templates/learning/resources_new/editar_recurso_meet.html:6
#: now_lms/templates/learning/resources_new/editar_recurso_meet.html:50
#: now_lms/templates/learning/resources_new/editar_recurso_mp3.html:6
#: now_lms/templates/learning/resources_new/editar_recurso_mp3.html:67
#: now_lms/templates/learning/resources_new/editar_recurso_pdf.html:6
#: now_lms/templates/learning/resources_new/editar_recurso_pdf.html:43
#: now_lms/templates/learning/resources_new/editar_recurso_text.html:6
#: now_lms/templates/learning/resources_new/editar_recurso_text.html:30
#: now_lms/templates/learning/resources_new/editar_recurso_youtube.html:6
#: now_lms/templates/learning/resources_new/editar_recurso_youtube.html:35
#: now_lms/templates/learning/resources_new/nuevo_recurso.html:144
#: now_lms/templates/learning/resources_new/nuevo_recurso.html:204
#: now_lms/templates/learning/resources_new/nuevo_recurso_descargable.html:6
#: now_lms/templates/learning/resources_new/nuevo_recurso_descargable.html:20
#: now_lms/templates/learning/resources_new/nuevo_recurso_html.html:6
#: now_lms/templates/learning/resources_new/nuevo_recurso_html.html:25
#: now_lms/templates/learning/resources_new/nuevo_recurso_html.html:30
#: now_lms/templates/learning/resources_new/nuevo_recurso_html.html:35
#: now_lms/templates/learning/resources_new/nuevo_recurso_img.html:6
#: now_lms/templates/learning/resources_new/nuevo_recurso_img.html:35
#: now_lms/templates/learning/resources_new/nuevo_recurso_link.html:6
#: now_lms/templates/learning/resources_new/nuevo_recurso_link.html:35
#: now_lms/templates/learning/resources_new/nuevo_recurso_meet.html:6
#: now_lms/templates/learning/resources_new/nuevo_recurso_meet.html:55
#: now_lms/templates/learning/resources_new/nuevo_recurso_mp3.html:6
#: now_lms/templates/learning/resources_new/nuevo_recurso_mp3.html:52
#: now_lms/templates/learning/resources_new/nuevo_recurso_pdf.html:6
#: now_lms/templates/learning/resources_new/nuevo_recurso_pdf.html:35
#: now_lms/templates/learning/resources_new/nuevo_recurso_slides.html:6
#: now_lms/templates/learning/resources_new/nuevo_recurso_text.html:6
#: now_lms/templates/learning/resources_new/nuevo_recurso_text.html:30
#: now_lms/templates/learning/resources_new/nuevo_recurso_youtube.html:6
#: now_lms/templates/learning/resources_new/nuevo_recurso_youtube.html:35
msgid "Recurso"
msgstr "Resource"

#: now_lms/templates/learning/curso/admin.html:201
msgid "Ordenar"
msgstr "Sort"

#: now_lms/templates/learning/curso/admin.html:248
#: now_lms/templates/learning/curso/admin.html:337
msgid "Publicar Sección"
msgstr "Publish Section"

#: now_lms/templates/learning/curso/admin.html:262
msgid "Eliminar Sección"
msgstr "Delete Section"

#: now_lms/templates/learning/curso/admin.html:292
msgid "Ordenar Sección:"
msgstr "Sort Section:"

#: now_lms/templates/learning/curso/admin.html:298
msgid "Bajar Sección"
msgstr "Move Section Down"

#: now_lms/templates/learning/curso/admin.html:305
msgid "Subir Sección"
msgstr "Move Section Up"

#: now_lms/templates/learning/curso/admin_enroll.html:9
#: now_lms/templates/learning/curso/admin_enroll.html:25
msgid "Inscripción Administrativa"
msgstr "Administrative Enrollment"

#: now_lms/templates/learning/curso/admin_enroll.html:27
msgid "Inscribir estudiante al curso:"
msgstr "Enroll Student in Course:"

#: now_lms/templates/learning/curso/admin_enroll.html:34
msgid "Curso Pagado:"
msgstr "Paid Course:"

#: now_lms/templates/learning/curso/admin_enroll.html:34
msgid "Este curso tiene un costo de"
msgstr "This course costs"

#: now_lms/templates/learning/curso/admin_enroll.html:35
msgid ""
"Al usar la inscripción administrativa,\n"
"                                    puedes omitir el pago para dar acceso"
" completo al estudiante."
msgstr "Using administrative enrollment, you can skip the payment to grant full access to the student."

#: now_lms/templates/learning/curso/admin_enroll.html:41
msgid "Curso Gratuito:"
msgstr "Free Course:"

msgid "Este curso es gratuito para todos los\n                                    estudiantes."
msgstr "This course is free for all students."

msgid "Ingresa el nombre de usuario del estudiante que deseas inscribir."
msgstr "Enter the username of the student you want to enroll."

msgid "Si está marcado, el estudiante tendrá acceso completo\n                                            sin realizar el pago."
msgstr "If checked, the student will have full access without making a payment."

msgid "Esta opción no afecta cursos\n                                            gratuitos."
msgstr "This option does not affect free courses."

msgid "Notas opcionales sobre esta inscripción (para referencia administrativa)."
msgstr "Optional notes for this enrollment (for administrative reference)."

msgid "Inscribir Estudiante"
msgstr "Enroll Student"

msgid "Información del Curso"
msgstr "Course Information"

msgid "Nombre:"
msgstr "Name:"

msgid "Código:"
msgstr "Code:"

msgid "Estado:"
msgstr "Status:"

msgid "Tipo:"
msgstr "Type:"

msgid "Gratuito"
msgstr "Free"

msgid "Auditable"
msgstr "Auditable"

msgid "Precio:"
msgstr "Price:"

msgid "Inscripciones"
msgstr "Enrollments"

msgid "Inscripciones del Curso"
msgstr "Course Enrollments"

msgid "Volver al Curso"
msgstr "Back to Course"

msgid "Email"
msgstr "Email"

msgid "Fecha de Inscripción"
msgstr "Enrollment Date"

msgid "Método de Pago"
msgstr "Payment Method"

msgid "Estado del Pago"
msgstr "Payment Status"

msgid "Monto"
msgstr "Amount"

msgid "Inscrito Por"
msgstr "Enrolled By"

msgid "Admin. Manual"
msgstr "Manual Admin"

msgid "Admin.\n                                                        Programa"
msgstr "Admin.\n                                                        Program"

msgid "Auditoría"
msgstr "Audit"

msgid "Sin pago"
msgstr "No Payment"

msgid "Sistema"
msgstr "System"

msgid "¿Estás seguro de que deseas desinscribir a"
msgstr "Are you sure you want to unenroll"

msgid "Desinscribir"
msgstr "Unenroll"

msgid "No hay estudiantes inscritos"
msgstr "No students enrolled"

msgid "Aún no hay estudiantes inscritos en este curso."
msgstr "There are no students enrolled in this course yet."

msgid "Inscribir Primer Estudiante"
msgstr "Enroll First Student"

msgid "Administrar Curso"
msgstr "Manage Course"

msgid "Fechas:"
msgstr "Dates:"

msgid "Modalidad:"
msgstr "Mode:"

msgid "A su propio ritmo"
msgstr "Self-paced"

msgid "Curso Gratuito"
msgstr "Free Course"

msgid "Certificación:"
msgstr "Certification:"

msgid "Incluida"
msgstr "Included"

msgid "Cupo:"
msgstr "Capacity:"

msgid "Limitado"
msgstr "Limited"

msgid "Nivel:"
msgstr "Level:"

msgid "Recursos Descargables"
msgstr "Downloadable Resources"

msgid "Ya está inscrito en este curso"
msgstr "You are already enrolled in this course"

msgid "Continuar Curso"
msgstr "Continue Course"

msgid "Inscribirse al Curso"
msgstr "Enroll in Course"

msgid "Para acceder al curso necesitas una cuenta"
msgstr "You need an account to access this course"

msgid "Crear Cuenta Gratis"
msgstr "Create Free Account"

msgid "Contenido del curso"
msgstr "Course Content"

msgid "Vista Previa"
msgstr "Preview"

msgid "Restringido"
msgstr "Restricted"

msgid "Sin contenido disponible"
msgstr "No content available"

msgid "Esta a punto de inscribirse al curso"
msgstr "You are about to enroll in the course"

msgid "Complete la siguiente información para completar su registro."
msgstr "Complete the following information to finish your registration."

msgid "Resumen"
msgstr "Summary"

msgid "Precio Original"
msgstr "Original Price"

msgid "Descuento"
msgstr "Discount"

msgid "descuento"
msgstr "discount"

msgid "Descuento\n                                            fijo"
msgstr "Fixed\n                                            Discount"

msgid "¡GRATIS!"
msgstr "FREE!"

msgid "GRATIS"
msgstr "FREE"

msgid "Billing address"
msgstr "Billing Address"

msgid "Valid first name is required."
msgstr "Valid first name is required."

msgid "Valid last name is required."
msgstr "Valid last name is required."

#: now_lms/templates/learning/curso/enroll.html:98
msgid "Correo Electronico"
msgstr "Email"

#: now_lms/templates/learning/curso/enroll.html:101
msgid "Please enter a valid email address for shipping updates."
msgstr "Please enter a valid email address for shipping updates."

#: now_lms/templates/learning/curso/enroll.html:105
msgid "Dirección"
msgstr "Address"

#: now_lms/templates/learning/curso/enroll.html:107
msgid "Please enter your shipping address."
msgstr "Please enter your shipping address."

#: now_lms/templates/learning/curso/enroll.html:110
msgid "Dirección 2"
msgstr "Address 2"

#: now_lms/templates/learning/curso/enroll.html:114
msgid "País"
msgstr "Country"

#: now_lms/templates/learning/curso/enroll.html:116
msgid "Please select a valid country."
msgstr "Please select a valid country."

#: now_lms/templates/learning/curso/enroll.html:121
msgid "Please provide a valid state."
msgstr "Please provide a valid state."

#: now_lms/templates/learning/curso/enroll.html:124
msgid "Código Postal"
msgstr "Postal Code"

#: now_lms/templates/learning/curso/enroll.html:126
msgid "Zip code required."
msgstr "Zip code required."

#: now_lms/templates/learning/curso/enroll.html:132
msgid "Código de Cupón"
msgstr "Coupon Code"

#: now_lms/templates/learning/curso/enroll.html:136
msgid "Código de Cupón (Opcional)"
msgstr "Coupon Code (Optional)"

#: now_lms/templates/learning/curso/enroll.html:140
msgid "Aplicar"
msgstr "Apply"

#: now_lms/templates/learning/curso/enroll.html:145
msgid "Cupón"
msgstr "Coupon"

#: now_lms/templates/learning/curso/enroll.html:145
msgid "aplicado exitosamente"
msgstr "applied successfully"

#: now_lms/templates/learning/curso/enroll.html:158
msgid ""
"Puede acceder al contenido del curso pero no podrá resolver las "
"evaluaciones u obtener un\n"
"                                certificado al finalizar."
msgstr ""
"You can access the course content but will not be able to complete "
"assessments or receive a certificate upon completion."

#: now_lms/templates/learning/curso/enroll.html:161
msgid ""
"Puede pagar el valor del curso antes de finalizarlo y acceder a las "
"evaluaciones y la\n"
"                                certificación."
msgstr ""
"You can pay for the course before finishing to access assessments and "
"obtain certification."

#: now_lms/templates/learning/curso/enroll.html:167
msgid "¡Inscribirse Gratis con Cupón!"
msgstr "Enroll Free with Coupon!"

#: now_lms/templates/learning/curso/coupons/create.html:6
msgid "Crear Cupón"
msgstr "Create Coupon"

#: now_lms/templates/learning/curso/coupons/create.html:16
msgid "Crear Nuevo Cupón"
msgstr "Create New Coupon"

#: now_lms/templates/learning/curso/coupons/create.html:17
msgid "Curso:"
msgstr "Course:"

#: now_lms/templates/learning/etiquetas/editar_etiqueta.html:6
#: now_lms/templates/learning/etiquetas/editar_etiqueta.html:37
msgid "Editar Etiqueta"
msgstr "Edit Tag"

#: now_lms/templates/learning/etiquetas/editar_etiqueta.html:20
msgid "Editar etiqueta"
msgstr "Edit tag"

#: now_lms/templates/learning/etiquetas/editar_etiqueta.html:25
#: now_lms/templates/learning/etiquetas/editar_etiqueta.html:26
#: now_lms/templates/learning/etiquetas/nueva_etiqueta.html:25
#: now_lms/templates/learning/etiquetas/nueva_etiqueta.html:26
msgid "Etiqueta"
msgstr "Tag"

#: now_lms/templates/learning/etiquetas/editar_etiqueta.html:30
#: now_lms/templates/learning/etiquetas/nueva_etiqueta.html:30
msgid "Color"
msgstr "Color"

#: now_lms/templates/learning/etiquetas/lista_etiquetas.html:6
msgid "Lista de Etiquetas"
msgstr "Tag List"

#: now_lms/templates/learning/etiquetas/lista_etiquetas.html:20
msgid "Lista de Etiquetas Disponibles"
msgstr "Available Tags List"

#: now_lms/templates/learning/etiquetas/lista_etiquetas.html:21
msgid "Gestiona y administra las etiquetas del sistema"
msgstr "Manage and administer system tags"

#: now_lms/templates/learning/etiquetas/lista_etiquetas.html:26
#: now_lms/templates/learning/etiquetas/nueva_etiqueta.html:6
msgid "Nueva Etiqueta"
msgstr "New Tag"

#: now_lms/templates/learning/etiquetas/nueva_etiqueta.html:20
msgid "Crear nueva Etiqueta"
msgstr "Create New Tag"

#: now_lms/templates/learning/etiquetas/nueva_etiqueta.html:35
msgid "Crear Etiqueta"
msgstr "Create Tag"

#: now_lms/templates/learning/mensajes/course_messages.html:93
msgid "Enviar"
msgstr "Send"

#: now_lms/templates/learning/mensajes/new_thread.html:54
#: now_lms/templates/learning/mensajes/nuevo_msg.html:25
#: now_lms/templates/learning/mensajes/nuevo_msg.html:26
msgid "Asunto"
msgstr "Subject"

#: now_lms/templates/learning/mensajes/new_thread.html:55
msgid "¿En qué podemos ayudarte?"
msgstr "How can we help you?"

#: now_lms/templates/learning/mensajes/new_thread.html:80
msgid "Enviar Mensaje"
msgstr "Send Message"

#: now_lms/templates/learning/mensajes/nuevo_msg.html:6
msgid "Nuevo Recurso - Documento"
msgstr "New Resource - Document"

#: now_lms/templates/learning/programas/admin_enroll.html:7
#: now_lms/templates/learning/programas/admin_enroll.html:24
#: now_lms/templates/learning/programas/admin_enroll.html:34
#: now_lms/templates/learning/programas/admin_enrollments.html:50
#: now_lms/templates/learning/programas/inscribir_programa.html:6
#: now_lms/templates/learning/programas/inscribir_programa.html:19
msgid "Inscripción"
msgstr "Enrollment"

#: now_lms/templates/learning/programas/admin_enroll.html:24
#: now_lms/templates/learning/programas/admin_enroll.html:34
#: now_lms/templates/learning/programas/admin_enroll.html:77
#: now_lms/templates/learning/programas/admin_enroll.html:86
#: now_lms/templates/learning/programas/admin_enrollments.html:24
#: now_lms/templates/learning/programas/admin_enrollments.html:38
#: now_lms/templates/learning/programas/editar_programa.html:6
#: now_lms/templates/learning/programas/editar_programa.html:28
#: now_lms/templates/learning/programas/editar_programa.html:43
#: now_lms/templates/learning/programas/gestionar_cursos.html:46
#: now_lms/templates/learning/programas/gestionar_cursos.html:122
#: now_lms/templates/learning/programas/inscribir_programa.html:6
#: now_lms/templates/learning/programas/inscribir_programa.html:19
#: now_lms/templates/learning/programas/inscribir_programa.html:27
#: now_lms/templates/learning/programas/inscribir_programa.html:32
#: now_lms/templates/learning/programas/inscribir_usuario.html:24
#: now_lms/templates/learning/programas/inscribir_usuario.html:58
#: now_lms/templates/learning/programas/inscribir_usuario.html:103
#: now_lms/templates/learning/programas/lista_cursos.html:18
#: now_lms/templates/learning/programas/lista_programas.html:26
#: now_lms/templates/learning/programas/lista_programas.html:157
#: now_lms/templates/learning/programas/nuevo_programa.html:6
#: now_lms/templates/learning/programas/nuevo_programa.html:27
#: now_lms/templates/learning/programas/nuevo_programa.html:32
#: now_lms/templates/learning/programas/nuevo_programa.html:33
#: now_lms/templates/learning/programas/tomar_programa.html:6
#: now_lms/templates/learning/programas/tomar_programa.html:27
#: now_lms/templates/learning/programas/tomar_programa.html:35
#: now_lms/templates/learning/programas/tomar_programa.html:99
msgid "Programa"
msgstr "Program"

#: now_lms/templates/learning/programas/editar_programa.html:110
msgid "Actualizar Programa"
msgstr "Update Program"

#: now_lms/templates/learning/programas/nuevo_programa.html:77
msgid "Crear Programa"
msgstr "Create Program"

msgid "Lista de"
msgstr "List of"

msgid "Disponibles"
msgstr "Available"

msgid "Gestiona y administra tus recursos de aprendizaje"
msgstr "Manage and administer your learning resources"

msgid "Nuevo recurso"
msgstr "New Resource"

msgid "Lista de recursos disponibles en el sistema."
msgstr "List of available resources in the system."

msgid "¿Está seguro de que desea eliminar este recurso?"
msgstr "Are you sure you want to delete this resource?"

msgid "No hay recursos disponibles"
msgstr "No resources available"

msgid "Usted no ha creado ningún recurso todavía."
msgstr "You have not created any resources yet."

msgid "Crear primer recurso"
msgstr "Create First Resource"

msgid "Visor PDF"
msgstr "PDF Viewer"

msgid "Cargando PDF..."
msgstr "Loading PDF..."

msgid "Visor PDF no disponible"
msgstr "PDF Viewer not available"

msgid "Su navegador no puede mostrar PDFs directamente. Descargue el archivo para verlo:"
msgstr "Your browser cannot display PDFs directly. Please download the file to view it:"

msgid "Descargar"
msgstr "Download"

msgid "Presentación"
msgstr "Presentation"

msgid "Vista general"
msgstr "Overview"

msgid "Ayuda"
msgstr "Help"

msgid "No hay diapositivas disponibles en esta presentación."
msgstr "No slides available in this presentation."

msgid "Requerido"
msgstr "Required"

msgid "Opcional"
msgstr "Optional"

msgid "Alternativo"
msgstr "Alternative"

msgid "Contenido del Curso"
msgstr "Course Content"

msgid "Guardar Cambios"
msgstr "Save Changes"

msgid "Titulo del Recurso"
msgstr "Resource Title"

msgid "Actualizar Recurso"
msgstr "Update Resource"

msgid "Nombre de la Imagen"
msgstr "Image Name"

msgid "Nombre del Audio"
msgstr "Audio Name"

msgid "Nombre del Documento"
msgstr "Document Name"

msgid "Guardar Presentación"
msgstr "Save Presentation"

msgid "Crear un nuevo recurso"
msgstr "Create a New Resource"

msgid "Recurso Externo"
msgstr "External Resource"

msgid "Agregar Recurso"
msgstr "Add Resource"

msgid "Nombre de la imagén"
msgstr "Image Name"

msgid "Fecha del Meet"
msgstr "Meet Date"

msgid "Nombre del archivo."
msgstr "File Name"

msgid "Vista Pública"
msgstr "Public View"

msgid "Nueva Clase Magistral"
msgstr "New Masterclass"

msgid "Horario"
msgstr "Schedule"

msgid "Inscritos"
msgstr "Enrolled"

msgid "En Vivo"
msgstr "Live"

msgid "Finalizada"
msgstr "Finished"

msgid "Próxima"
msgstr "Upcoming"

msgid "Certificada"
msgstr "Certified"

msgid "Navegación de páginas"
msgstr "Pagination"

msgid "Total Clases"
msgstr "Total Classes"

msgid "Próximas"
msgstr "Upcoming"

msgid "Finalizadas"
msgstr "Completed"

msgid "No hay clases magistrales"
msgstr "No masterclasses"

msgid "No se han creado clases magistrales aún."
msgstr "No masterclasses have been created yet."

msgid "Crear Primera Clase Magistral"
msgstr "Create First Masterclass"

#: now_lms/templates/masterclass/detail_public.html:19
#: now_lms/templates/masterclass/enroll.html:19
#: now_lms/templates/masterclass/instructor_create.html:19
#: now_lms/templates/masterclass/instructor_edit.html:19
#: now_lms/templates/perfiles/estudiante.html:36
msgid "breadcrumb"
msgstr "breadcrumb"

#: now_lms/templates/masterclass/detail_public.html:23
#: now_lms/templates/masterclass/enroll.html:23
#: now_lms/templates/themes/cambridge/navbar.j2:58
#: now_lms/templates/themes/now_lms/navbar.j2:69
msgid "Clases Magistrales"
msgstr "Masterclasses"

#: now_lms/templates/masterclass/detail_public.html:42
msgid "¡Sesión en Progreso - Haz clic para unirte!"
msgstr "Session in Progress - Click to Join!"

#: now_lms/templates/masterclass/detail_public.html:45
msgid "Unirse a"
msgstr "Join"

#: now_lms/templates/masterclass/detail_public.html:48
msgid "Debes estar inscrito para acceder a la sesión en vivo."
msgstr "You must be enrolled to access the live session."

#: now_lms/templates/masterclass/detail_public.html:55
#: now_lms/templates/masterclass/enroll.html:46
msgid "Información del Evento"
msgstr "Event Information"

msgid "Fecha:"
msgstr "Date:"

msgid "Horario:"
msgstr "Time:"

#: now_lms/templates/masterclass/detail_public.html:85
msgid "Próximamente"
msgstr "Upcoming"

#: now_lms/templates/masterclass/detail_public.html:89
msgid "Finalizado"
msgstr "Completed"

msgid "Información para Participantes"
msgstr "Participant Information"

#: now_lms/templates/masterclass/detail_public.html:117
msgid "Únete 5 minutos antes del inicio"
msgstr "Join 5 minutes before the start"

#: now_lms/templates/masterclass/detail_public.html:137
msgid "Obtén acceso completo a la sesión en vivo y material exclusivo."
msgstr "Get full access to the live session and exclusive material."

#: now_lms/templates/masterclass/detail_public.html:155
msgid "Grabación Disponible"
msgstr "Recording Available"

#: now_lms/templates/masterclass/detail_public.html:156
msgid "Aunque el evento en vivo ya terminó, puedes ver la grabación."
msgstr "Although the live event has ended, you can watch the recording."

#: now_lms/templates/masterclass/detail_public.html:167
msgid "Información del Instructor"
msgstr "Instructor Information"

#: now_lms/templates/masterclass/enroll.html:108
msgid "Información de Pago"
msgstr "Payment Information"

#: now_lms/templates/masterclass/enroll.html:120
msgid "Al inscribirte confirmas que puedes asistir en la fecha y hora programada"
msgstr ""
"By enrolling, you confirm that you can attend on the scheduled date and "
"time"

#: now_lms/templates/masterclass/enroll.html:124
msgid "Se recomienda unirse 5 minutos antes del inicio"
msgstr "It is recommended to join 5 minutes before the start"

#: now_lms/templates/masterclass/instructor_create.html:23
#: now_lms/templates/masterclass/instructor_edit.html:23
msgid "Mis Clases Magistrales"
msgstr "My Masterclasses"

#: now_lms/templates/masterclass/instructor_create.html:45
#: now_lms/templates/masterclass/instructor_edit.html:45
msgid "Información Básica"
msgstr "Basic Information"

#: now_lms/templates/masterclass/instructor_create.html:70
#: now_lms/templates/masterclass/instructor_edit.html:70
msgid "Esta descripción será visible para todos los usuarios."
msgstr "This description will be visible to all users."

#: now_lms/templates/masterclass/instructor_create.html:85
#: now_lms/templates/masterclass/instructor_edit.html:85
msgid "Esta descripción solo será visible para usuarios inscritos."
msgstr "This description will only be visible to enrolled users."

#: now_lms/templates/masterclass/instructor_create.html:223
msgid "Crear Clase Magistral"
msgstr "Create Masterclass"

#: now_lms/templates/masterclass/instructor_list.html:89
msgid "Estudiantes"
msgstr "Students"

#: now_lms/templates/masterclass/instructor_list.html:142
msgid "No tienes clases magistrales"
msgstr "You have no masterclasses"

#: now_lms/templates/masterclass/list_public.html:157
msgid "No hay clases magistrales disponibles"
msgstr "No masterclasses available"

#: now_lms/templates/masterclass/list_public.html:158
msgid "Vuelve pronto para ver nuevas clases magistrales."
msgstr "Check back soon for new masterclasses."

#: now_lms/templates/masterclass/my_enrollments.html:66
msgid "En Vivo Ahora"
msgstr "Live Now"

#: now_lms/templates/masterclass/my_enrollments.html:80
msgid "¡En vivo ahora!"
msgstr "Live Now!"

#: now_lms/templates/masterclass/my_enrollments.html:173
msgid "Explora nuestras clases magistrales disponibles."
msgstr "Explore our available masterclasses."

#: now_lms/templates/page_info/page_info.html:6
msgid "Page Info - Development Information"
msgstr "Page Info - Development Information"

#: now_lms/templates/page_info/page_info.html:40
msgid "Development Information"
msgstr "Development Information"

#: now_lms/templates/page_info/page_info.html:41
msgid "CI Environment Only"
msgstr "CI Environment Only"

#: now_lms/templates/page_info/page_info.html:46
msgid "Application"
msgstr "Application"

#: now_lms/templates/page_info/page_info.html:51
msgid "Version"
msgstr "Version"

#: now_lms/templates/page_info/page_info.html:55
msgid "Code Name"
msgstr "Code Name"

#: now_lms/templates/page_info/page_info.html:59
msgid "Database Engine"
msgstr "Database Engine"

#: now_lms/templates/page_info/page_info.html:60
msgid "Unknown"
msgstr "Unknown"

#: now_lms/templates/page_info/page_info.html:63
msgid "Cache Type"
msgstr "Cache Type"

#: now_lms/templates/page_info/page_info.html:73
msgid "System"
msgstr "System"

#: now_lms/templates/page_info/page_info.html:78
msgid "Operating System"
msgstr "Operating System"

#: now_lms/templates/page_info/page_info.html:82
msgid "System Version"
msgstr "System Version"

#: now_lms/templates/page_info/page_info.html:86
msgid "Architecture"
msgstr "Architecture"

#: now_lms/templates/page_info/page_info.html:90
msgid "Python Version"
msgstr "Python Version"

#: now_lms/templates/page_info/page_info.html:94
msgid "Python Implementation"
msgstr "Python Implementation"

#: now_lms/templates/page_info/page_info.html:104
msgid "Configuration"
msgstr "Configuration"

#: now_lms/templates/page_info/page_info.html:109
msgid "Application Directory"
msgstr "Application Directory"

#: now_lms/templates/page_info/page_info.html:113
msgid "Base Files Directory"
msgstr "Base Files Directory"

#: now_lms/templates/page_info/page_info.html:117
msgid "Private Files Directory"
msgstr "Private Files Directory"

#: now_lms/templates/page_info/page_info.html:121
msgid "Public Files Directory"
msgstr "Public Files Directory"

#: now_lms/templates/page_info/page_info.html:125
msgid "Templates Directory"
msgstr "Templates Directory"

#: now_lms/templates/page_info/page_info.html:129
msgid "Time Zone"
msgstr "Time Zone"

#: now_lms/templates/page_info/page_info.html:133
msgid "Language"
msgstr "Language"

#: now_lms/templates/page_info/page_info.html:143
msgid "LMS Statistics"
msgstr "LMS Statistics"

#: now_lms/templates/page_info/page_info.html:150
msgid "Courses"
msgstr "Courses"

#: now_lms/templates/page_info/page_info.html:154
msgid "Students"
msgstr "Students"

#: now_lms/templates/page_info/page_info.html:158
msgid "Teachers"
msgstr "Teachers"

#: now_lms/templates/page_info/page_info.html:162
msgid "Moderators"
msgstr "Moderators"

#: now_lms/templates/page_info/page_info.html:166
msgid "Enrollments"
msgstr "Enrollments"

#: now_lms/templates/page_info/page_info.html:174
msgid "Certificates"
msgstr "Certificates"

#: now_lms/templates/page_info/page_info.html:178
msgid "Programs"
msgstr "Programs"

#: now_lms/templates/page_info/page_info.html:182
msgid "Evaluations"
msgstr "Evaluations"

#: now_lms/templates/page_info/page_info.html:186
msgid "Blog Posts"
msgstr "Blog Posts"

#: now_lms/templates/page_info/page_info.html:190
msgid "Master Classes"
msgstr "Masterclasses"

#: now_lms/templates/page_info/page_info.html:203
msgid "Environment Variables"
msgstr "Environment Variables"

#: now_lms/templates/page_info/page_info.html:204
msgid "filtered"
msgstr "filtered"

#: now_lms/templates/page_info/page_info.html:220
msgid "No environment variables to display."
msgstr "No environment variables to display."

#: now_lms/templates/page_info/page_info.html:229
msgid "Routes"
msgstr "Routes"

#: now_lms/templates/page_info/page_info.html:230
msgid "total"
msgstr "total"

#: now_lms/templates/page_info/page_info.html:238
msgid "Endpoint"
msgstr "Endpoint"

#: now_lms/templates/page_info/page_info.html:239
msgid "Route"
msgstr "Route"

#: now_lms/templates/page_info/page_info.html:240
msgid "Methods"
msgstr "Methods"

#: now_lms/templates/payments/paypal.html:6
msgid "Procesando Pago"
msgstr "Processing Payment"

#: now_lms/templates/payments/paypal.html:21
msgid "Cargando..."
msgstr "Loading..."

#: now_lms/templates/payments/paypal.html:23
msgid "Procesando su pago"
msgstr "Processing your payment"

#: now_lms/templates/payments/paypal.html:25
msgid ""
"Por favor espere mientras lo redirigimos a PayPal para completar su pago "
"de forma\n"
"                                segura."
msgstr ""
"Please wait while we redirect you to PayPal to complete your payment "
"securely."

#: now_lms/templates/payments/paypal.html:29
msgid "Si no es redirigido automáticamente,"
msgstr "If you are not redirected automatically,"

#: now_lms/templates/payments/paypal.html:30
msgid "haga clic aquí"
msgstr "click here"

#: now_lms/templates/perfiles/admin.html:7
msgid "Panel de Administración"
msgstr "Admin Dashboard"

#: now_lms/templates/perfiles/admin.html:49
msgid "Bienvenido, Administrador"
msgstr "Welcome, Administrator"

#: now_lms/templates/perfiles/admin.html:51
msgid "Tu centro de control y administración del sistema"
msgstr "Your system control and administration center"

#: now_lms/templates/perfiles/admin.html:59
#: now_lms/templates/perfiles/admin.html:90
msgid "Ver Usuarios"
msgstr "View Users"

#: now_lms/templates/perfiles/admin.html:76
msgid "Usuarios Totales"
msgstr "Total Users"

#: now_lms/templates/perfiles/admin.html:102
#: now_lms/templates/perfiles/admin.html:294
msgid "Usuarios Inactivos"
msgstr "Inactive Users"

#: now_lms/templates/perfiles/admin.html:105
msgid "Requieren atención"
msgstr "Require attention"

#: now_lms/templates/perfiles/admin.html:128
msgid "Cursos Totales"
msgstr "Total Courses"

#: now_lms/templates/perfiles/admin.html:157
msgid "Estudiantes inscritos"
msgstr "Enrolled Students"

#: now_lms/templates/perfiles/admin.html:165
msgid "Total de inscripciones"
msgstr "Total Enrollments"

#: now_lms/templates/perfiles/admin.html:227
msgid "No hay cursos en el sistema"
msgstr "There are no courses in the system"

#: now_lms/templates/perfiles/admin.html:240
msgid "Gestión del Sistema"
msgstr "System Management"

#: now_lms/templates/perfiles/admin.html:262
msgid "Personalización"
msgstr "Customization"

#: now_lms/templates/perfiles/admin.html:273
msgid "Herramientas Administrativas"
msgstr "Administrative Tools"

#: now_lms/templates/perfiles/admin.html:283
msgid "Gestión de Usuarios"
msgstr "User Management"

#: now_lms/templates/perfiles/admin.html:289
msgid "Usuarios Activos"
msgstr "Active Users"

#: now_lms/templates/perfiles/admin.html:317
msgid "Correo SMTP"
msgstr "SMTP Mail"

#: now_lms/templates/perfiles/admin.html:329
msgid "Contenido"
msgstr "Content"

#: now_lms/templates/perfiles/admin.html:352
msgid "Herramientas"
msgstr "Tools"

#: now_lms/templates/perfiles/admin.html:358
msgid "Pagos PayPal"
msgstr "PayPal Payments"

#: now_lms/templates/perfiles/admin.html:363
msgid "AdSense"
msgstr "AdSense"

#: now_lms/templates/perfiles/estudiante.html:7
#: now_lms/templates/perfiles/estudiante.html:43
msgid "Panel de Estudiante"
msgstr "Student Dashboard"

#: now_lms/templates/perfiles/estudiante.html:65
msgid "Panel principal del estudiante para gestionar tu aprendizaje."
msgstr "Main student dashboard to manage your learning."

#: now_lms/templates/perfiles/estudiante.html:72
msgid "Mis Cursos"
msgstr "My Courses"

#: now_lms/templates/perfiles/estudiante.html:73
msgid "Accede a tus cursos inscritos"
msgstr "Access your enrolled courses"

#: now_lms/templates/perfiles/estudiante.html:86
msgid "Gestiona tus fechas importantes"
msgstr "Manage your important dates"

#: now_lms/templates/perfiles/estudiante.html:101
#: now_lms/templates/perfiles/moderador.html:70
msgid "Actualiza tu información personal"
msgstr "Update your personal information"

#: now_lms/templates/perfiles/estudiante.html:103
#: now_lms/templates/perfiles/moderador.html:72
msgid "Ver Perfil"
msgstr "View Profile"

#: now_lms/templates/perfiles/estudiante.html:114
msgid "Revisa tus logros obtenidos"
msgstr "Review your achievements"

#: now_lms/templates/perfiles/instructor.html:157
msgid "Clases disponibles"
msgstr "Available Classes"

#: now_lms/templates/perfiles/instructor.html:232
msgid "No hay cursos creados aún"
msgstr "No courses created yet"

#: now_lms/templates/perfiles/moderador.html:6
msgid "Panel de Moderación"
msgstr "Moderation Dashboard"

#: now_lms/templates/perfiles/moderador.html:34
msgid "Bienvenido Moderador"
msgstr "Welcome, Moderator"

#: now_lms/templates/perfiles/moderador.html:36
msgid "Gestiona los mensajes y comunicaciones del sistema."
msgstr "Manage system messages and communications."

#: now_lms/templates/perfiles/moderador.html:44
msgid "Gestiona las conversaciones de usuarios"
msgstr "Manage user conversations"

#: now_lms/templates/perfiles/moderador.html:46
msgid "Ver Mis Mensajes"
msgstr "View My Messages"

#: now_lms/templates/perfiles/moderador.html:56
msgid "Revisa contenido reportado por usuarios"
msgstr "Review content reported by users"

#: now_lms/templates/perfiles/moderador.html:82
msgid "Revisa fechas importantes"
msgstr "Review important dates"

#: now_lms/templates/themes/amber/base.j2:6
#: now_lms/templates/themes/amber/header.j2:4
#: now_lms/templates/themes/cambridge/base.j2:6
#: now_lms/templates/themes/cambridge/header.j2:4
#: now_lms/templates/themes/classic/base.j2:6
#: now_lms/templates/themes/classic/header.j2:4
#: now_lms/templates/themes/corporative/base.j2:6
#: now_lms/templates/themes/corporative/header.j2:4
#: now_lms/templates/themes/finance/base.j2:6
#: now_lms/templates/themes/finance/header.j2:4
#: now_lms/templates/themes/golden/base.j2:6
#: now_lms/templates/themes/golden/header.j2:4
#: now_lms/templates/themes/harvard/base.j2:6
#: now_lms/templates/themes/lime/base.j2:6
#: now_lms/templates/themes/lime/header.j2:4
#: now_lms/templates/themes/nebula/base.j2:6
#: now_lms/templates/themes/nebula/header.j2:4
#: now_lms/templates/themes/now_lms/base.j2:7
#: now_lms/templates/themes/now_lms/header.j2:4
#: now_lms/templates/themes/ocean/base.j2:6
#: now_lms/templates/themes/ocean/header.j2:4
#: now_lms/templates/themes/oxford/base.j2:6
#: now_lms/templates/themes/oxford/header.j2:4
#: now_lms/templates/themes/sakura/base.j2:6
#: now_lms/templates/themes/sakura/header.j2:4
msgid "Aplicación para gestión del aprendizaje."
msgstr "Application for learning management."

#: now_lms/templates/themes/cambridge/navbar.j2:63
msgid "Moderación"
msgstr "Moderation"

#: now_lms/templates/themes/cambridge/navbar.j2:67
msgid "Docente"
msgstr "Teacher"

#: now_lms/templates/themes/cambridge/navbar.j2:98
msgid "Perfil de Usuario"
msgstr "User Profile"

#: now_lms/templates/themes/cambridge/navbar.j2:114
msgid "Cerrar Sesión"
msgstr "Log Out"

#: now_lms/templates/themes/cambridge/navbar.j2:141
msgid "Versión"
msgstr "Version"

#: now_lms/templates/themes/cambridge/navbar.j2:165
msgid "Manual de Usuario"
msgstr "User Manual"

#: now_lms/templates/themes/cambridge/navbar.j2:172
msgid "Manual de Administración"
msgstr "Administration Manual"

#: now_lms/vistas/programs.py:131
msgid "Nuevo Programa creado."
msgstr "New Program created."

#: now_lms/vistas/programs.py:135
msgid "Hubo un error al crear el programa."
msgstr "There was an error creating the program."

#: now_lms/vistas/programs.py:222
msgid ""
"No se puede cambiar estatus de programa a publico porque no tiene cursos "
"añadidos"
msgstr ""
"The program status cannot be changed to public because it has no courses "
"added"

#: now_lms/vistas/programs.py:226
msgid "No se puede cambiar programa a abierto porque no tiene cursos añadidos"
msgstr "The program cannot be changed to open because it has no courses added"

#: now_lms/vistas/programs.py:257
msgid "Portada del curso actualizada correctamente"
msgstr "Course cover updated successfully"

#: now_lms/vistas/programs.py:260
msgid "No se pudo actualizar la portada del curso."
msgstr "The course cover could not be updated."

#: now_lms/vistas/programs.py:262
msgid "Programa editado correctamente."
msgstr "Program edited successfully."

#: now_lms/vistas/programs.py:265
msgid "No se puedo editar el programa."
msgstr "The program could not be edited."

#: now_lms/vistas/programs.py:375
msgid "Ya estás inscrito en este programa."
msgstr "You are already enrolled in this program."

#: now_lms/vistas/programs.py:385
msgid "Te has inscrito exitosamente al programa."
msgstr "You have successfully enrolled in the program."

#: now_lms/vistas/programs.py:389
msgid "Hubo un error al inscribirte al programa."
msgstr "There was an error enrolling you in the program."

#: now_lms/vistas/programs.py:406
msgid "Debes inscribirte al programa primero."
msgstr "You must enroll in the program first."

#: now_lms/vistas/programs.py:474
msgid "El curso ya está en el programa."
msgstr "The course is already in the program."

#: now_lms/vistas/programs.py:517
msgid "Usuario no encontrado."
msgstr "User not found."

#: now_lms/vistas/programs.py:519
msgid "El usuario ya está inscrito en este programa."
msgstr "The user is already enrolled in this program."

#: now_lms/vistas/programs.py:529
msgid "Error al inscribir usuario."
msgstr "Error enrolling user."

#: now_lms/vistas/programs.py:544
msgid "Programa no encontrado."
msgstr "Program not found."

#: now_lms/vistas/programs.py:556
msgid "Certificado de programa emitido por completar todos los cursos."
msgstr "Program certificate issued for completing all courses."

#: now_lms/vistas/settings.py:108
msgid "Tema del sitio web actualizado exitosamente."
msgstr "Website theme updated successfully."

#: now_lms/vistas/settings.py:112
msgid "No se pudo actualizar el tema del sitio web."
msgstr "The website theme could not be updated."

#: now_lms/vistas/settings.py:157
msgid ""
"Debe configurar el correo electronico antes de habilitar verificación por"
" e-mail."
msgstr "You must configure email before enabling email verification."

#: now_lms/vistas/settings.py:177
msgid "Sitio web actualizado exitosamente."
msgstr "Website updated successfully."

#: now_lms/vistas/settings.py:180
msgid "No se pudo actualizar la configuración del sitio web."
msgstr "The website settings could not be updated."

#: now_lms/vistas/settings.py:219
msgid "Configuración de correo electronico actualizada exitosamente."
msgstr "Email settings updated successfully."

#: now_lms/vistas/settings.py:223
msgid "No se pudo actualizar la configuración de correo electronico."
msgstr "The email settings could not be updated."

#: now_lms/vistas/settings.py:279
msgid "Hubo un error al enviar un correo de prueba. Revise su configuración."
msgstr "There was an error sending a test email. Please check your settings."

#: now_lms/vistas/settings.py:344
msgid "Configuración de Google AdSense actualizada exitosamente."
msgstr "Google AdSense settings updated successfully."

#: now_lms/vistas/settings.py:349
msgid "No se pudo actualizar la configuración de Google AdSense."
msgstr "The Google AdSense settings could not be updated."

#: now_lms/vistas/settings.py:454
msgid "Configuración de Paypal actualizada exitosamente."
msgstr "PayPal settings updated successfully."

#: now_lms/vistas/settings.py:459
msgid "No se pudo actualizar la configuración de Paypal."
msgstr "The PayPal settings could not be updated."<|MERGE_RESOLUTION|>--- conflicted
+++ resolved
@@ -7,13 +7,8 @@
 msgstr ""
 "Project-Id-Version: PROJECT VERSION\n"
 "Report-Msgid-Bugs-To: EMAIL@ADDRESS\n"
-<<<<<<< HEAD
-"POT-Creation-Date: 2025-09-10 19:46-0600\n"
-"PO-Revision-Date: 2025-09-10 19:45-0600\n"
-=======
 "POT-Creation-Date: 2025-09-10 14:42-0600\n"
 "PO-Revision-Date: 2025-09-10 08:59-0600\n"
->>>>>>> 7ee733f8
 "Last-Translator: \n"
 "Language: en\n"
 "Language-Team: en <LL@li.org>\n"
@@ -1427,10 +1422,6 @@
 #: now_lms/templates/inicio/panel_instructor.html:266
 #: now_lms/templates/inicio/panel_moderator.html:292
 #: now_lms/templates/perfiles/admin.html:340
-<<<<<<< HEAD
-#: now_lms/templates/perfiles/instructor.html:378
-=======
->>>>>>> 7ee733f8
 msgid "Anuncios"
 msgstr "Announcements"
 
@@ -1631,7 +1622,6 @@
 msgstr ""
 "Confirm New\n"
 "                Password"
-<<<<<<< HEAD
 
 #: now_lms/templates/blog/admin_index.html:7
 #: now_lms/templates/blog/admin_index.html:20
@@ -1655,31 +1645,6 @@
 msgid "Pendientes"
 msgstr "Pending"
 
-=======
-
-#: now_lms/templates/blog/admin_index.html:7
-#: now_lms/templates/blog/admin_index.html:20
-msgid "Administración de Blog"
-msgstr "Blog Administration"
-
-#: now_lms/templates/blog/admin_index.html:22
-#: now_lms/templates/blog/instructor_index.html:22
-msgid "Nueva entrada"
-msgstr "New Post"
-
-#: now_lms/templates/blog/admin_index.html:33
-msgid "Todas"
-msgstr "All"
-
-#: now_lms/templates/blog/admin_index.html:39
-msgid "Borradores"
-msgstr "Drafts"
-
-#: now_lms/templates/blog/admin_index.html:45
-msgid "Pendientes"
-msgstr "Pending"
-
->>>>>>> 7ee733f8
 #: now_lms/templates/blog/admin_index.html:51
 msgid "Publicadas"
 msgstr "Published"
@@ -1767,10 +1732,6 @@
 #: now_lms/templates/blog/instructor_index.html:7
 #: now_lms/templates/inicio/panel_admin.html:302
 #: now_lms/templates/perfiles/admin.html:335
-<<<<<<< HEAD
-#: now_lms/templates/perfiles/instructor.html:373
-=======
->>>>>>> 7ee733f8
 msgid "Blog"
 msgstr "Blog"
 
@@ -2057,7 +2018,6 @@
 #: now_lms/templates/learning/resources/type_macros.html:92
 msgid "Completado"
 msgstr "Completed"
-<<<<<<< HEAD
 
 #: now_lms/templates/calendar/event_detail.html:121
 msgid "Enlace de la Sesión"
@@ -2096,7 +2056,6 @@
 msgstr "Time Zone:"
 
 #: now_lms/templates/calendar/event_detail.html:167
-#: now_lms/templates/perfiles/instructor.html:219
 msgid "Creado:"
 msgstr "Created:"
 
@@ -2106,7 +2065,6 @@
 
 #: now_lms/templates/calendar/event_detail.html:183
 #: now_lms/templates/perfiles/estudiante.html:136
-#: now_lms/templates/perfiles/instructor.html:248
 #: now_lms/templates/perfiles/moderador.html:99
 msgid "Acciones Rápidas"
 msgstr "Quick Actions"
@@ -2227,7 +2185,7 @@
 msgstr ""
 "The email may take some time to arrive. If you do not receive it, please "
 "check your\n"
-"                    SPAM folder"
+"                    SPAM folder."
 
 #: now_lms/templates/evaluations/evaluation_result.html:7
 msgid "Resultado de Evaluación"
@@ -2751,7 +2709,6 @@
 
 #: now_lms/templates/inicio/cursos.html:496
 #: now_lms/templates/learning/nuevo_curso.html:150
-#: now_lms/templates/perfiles/instructor.html:332
 msgid "Etiquetas"
 msgstr "Tags"
 
@@ -2790,8 +2747,6 @@
 #: now_lms/templates/inicio/panel_moderator.html:89
 #: now_lms/templates/perfiles/admin.html:142
 #: now_lms/templates/perfiles/estudiante.html:75
-#: now_lms/templates/perfiles/instructor.html:59
-#: now_lms/templates/perfiles/instructor.html:90
 msgid "Ver Cursos"
 msgstr "View Courses"
 
@@ -2925,7 +2880,6 @@
 
 #: now_lms/templates/inicio/panel_admin.html:70
 #: now_lms/templates/learning/curso_lista.html:26
-#: now_lms/templates/perfiles/instructor.html:255
 msgid "Nuevo Curso"
 msgstr "New Course"
 
@@ -2992,7 +2946,6 @@
 #: now_lms/templates/inicio/panel_instructor.html:164
 #: now_lms/templates/inicio/panel_moderator.html:190
 #: now_lms/templates/perfiles/admin.html:191
-#: now_lms/templates/perfiles/instructor.html:197
 msgid "Ver Todos"
 msgstr "View All"
 
@@ -3032,7 +2985,6 @@
 #: now_lms/templates/learning/programas/lista_programas.html:6
 #: now_lms/templates/learning/programas/lista_programas.html:20
 #: now_lms/templates/learning/programas/nuevo_programa.html:24
-#: now_lms/templates/perfiles/instructor.html:311
 #: now_lms/templates/themes/cambridge/navbar.j2:50
 #: now_lms/templates/themes/now_lms/navbar.j2:57
 msgid "Programas"
@@ -3046,12 +2998,10 @@
 msgstr "Settings"
 
 #: now_lms/templates/inicio/panel_instructor.html:7
-#: now_lms/templates/perfiles/instructor.html:7
 msgid "Panel del Instructor"
 msgstr "Instructor Panel"
 
 #: now_lms/templates/inicio/panel_instructor.html:49
-#: now_lms/templates/perfiles/instructor.html:49
 msgid "Bienvenido, Instructor"
 msgstr "Welcome, Instructor"
 
@@ -3060,7 +3010,6 @@
 msgstr "Your teaching and course management hub"
 
 #: now_lms/templates/inicio/panel_instructor.html:71
-#: now_lms/templates/perfiles/instructor.html:76
 msgid "Cursos Creados"
 msgstr "Created Courses"
 
@@ -3073,7 +3022,6 @@
 msgstr "Student Achievements"
 
 #: now_lms/templates/inicio/panel_instructor.html:123
-#: now_lms/templates/perfiles/instructor.html:102
 msgid "Estudiantes Inscritos"
 msgstr "Enrolled Students"
 
@@ -3083,12 +3031,10 @@
 
 #: now_lms/templates/inicio/panel_instructor.html:137
 #: now_lms/templates/masterclass/admin_list.html:104
-#: now_lms/templates/perfiles/instructor.html:116
 msgid "Ver Estudiantes"
 msgstr "View Students"
 
 #: now_lms/templates/inicio/panel_instructor.html:158
-#: now_lms/templates/perfiles/instructor.html:189
 msgid "Mis Cursos Recientes"
 msgstr "My Recent Courses"
 
@@ -3214,7 +3160,6 @@
 #: now_lms/templates/learning/curso/admin.html:360
 #: now_lms/templates/learning/recursos/lista_recursos.html:6
 #: now_lms/templates/learning/recursos/lista_recursos.html:20
-#: now_lms/templates/perfiles/instructor.html:329
 #: now_lms/templates/themes/cambridge/navbar.j2:54
 #: now_lms/templates/themes/now_lms/navbar.j2:63
 msgid "Recursos"
@@ -4114,293 +4059,204 @@
 "Al usar la inscripción administrativa,\n"
 "                                    puedes omitir el pago para dar acceso"
 " completo al estudiante."
-msgstr ""
-"Using administrative enrollment, you can skip the payment to grant full "
-"access to the student."
+msgstr "Using administrative enrollment, you can skip the payment to grant full access to the student."
 
 #: now_lms/templates/learning/curso/admin_enroll.html:41
 msgid "Curso Gratuito:"
 msgstr "Free Course:"
 
-#: now_lms/templates/learning/curso/admin_enroll.html:41
-msgid ""
-"Este curso es gratuito para todos los\n"
-"                                    estudiantes."
+msgid "Este curso es gratuito para todos los\n                                    estudiantes."
 msgstr "This course is free for all students."
 
-#: now_lms/templates/learning/curso/admin_enroll.html:53
 msgid "Ingresa el nombre de usuario del estudiante que deseas inscribir."
 msgstr "Enter the username of the student you want to enroll."
 
-#: now_lms/templates/learning/curso/admin_enroll.html:63
-msgid ""
-"Si está marcado, el estudiante tendrá acceso completo\n"
-"                                            sin realizar el pago."
+msgid "Si está marcado, el estudiante tendrá acceso completo\n                                            sin realizar el pago."
 msgstr "If checked, the student will have full access without making a payment."
 
-#: now_lms/templates/learning/curso/admin_enroll.html:64
-msgid ""
-"Esta opción no afecta cursos\n"
-"                                            gratuitos."
+msgid "Esta opción no afecta cursos\n                                            gratuitos."
 msgstr "This option does not affect free courses."
 
-#: now_lms/templates/learning/curso/admin_enroll.html:72
 msgid "Notas opcionales sobre esta inscripción (para referencia administrativa)."
 msgstr "Optional notes for this enrollment (for administrative reference)."
 
-#: now_lms/templates/learning/curso/admin_enroll.html:85
-#: now_lms/templates/learning/curso/admin_enrollments.html:34
 msgid "Inscribir Estudiante"
 msgstr "Enroll Student"
 
-#: now_lms/templates/learning/curso/admin_enroll.html:94
 msgid "Información del Curso"
 msgstr "Course Information"
 
-#: now_lms/templates/learning/curso/admin_enroll.html:99
 msgid "Nombre:"
 msgstr "Name:"
 
-#: now_lms/templates/learning/curso/admin_enroll.html:100
 msgid "Código:"
 msgstr "Code:"
 
-#: now_lms/templates/learning/curso/admin_enroll.html:101
 msgid "Estado:"
 msgstr "Status:"
 
-#: now_lms/templates/learning/curso/admin_enroll.html:109
 msgid "Tipo:"
 msgstr "Type:"
 
-#: now_lms/templates/learning/curso/admin_enroll.html:113
-#: now_lms/templates/learning/curso/admin_enrollments.html:81
 msgid "Gratuito"
 msgstr "Free"
 
-#: now_lms/templates/learning/curso/admin_enroll.html:115
 msgid "Auditable"
 msgstr "Auditable"
 
-#: now_lms/templates/learning/curso/admin_enroll.html:119
-#: now_lms/templates/learning/curso/curso.html:90
 msgid "Precio:"
 msgstr "Price:"
 
-#: now_lms/templates/learning/curso/admin_enrollments.html:9
-#: now_lms/templates/perfiles/admin.html:154
 msgid "Inscripciones"
 msgstr "Enrollments"
 
-#: now_lms/templates/learning/curso/admin_enrollments.html:26
 msgid "Inscripciones del Curso"
 msgstr "Course Enrollments"
 
-#: now_lms/templates/learning/curso/admin_enrollments.html:40
-#: now_lms/templates/learning/resources_new/editar_slideshow.html:145
 msgid "Volver al Curso"
 msgstr "Back to Course"
 
-#: now_lms/templates/learning/curso/admin_enrollments.html:51
-#: now_lms/templates/learning/programas/admin_enrollments.html:49
 msgid "Email"
 msgstr "Email"
 
-#: now_lms/templates/learning/curso/admin_enrollments.html:52
 msgid "Fecha de Inscripción"
 msgstr "Enrollment Date"
 
-#: now_lms/templates/learning/curso/admin_enrollments.html:53
 msgid "Método de Pago"
 msgstr "Payment Method"
 
-#: now_lms/templates/learning/curso/admin_enrollments.html:54
 msgid "Estado del Pago"
 msgstr "Payment Status"
 
-#: now_lms/templates/learning/curso/admin_enrollments.html:55
 msgid "Monto"
 msgstr "Amount"
 
-#: now_lms/templates/learning/curso/admin_enrollments.html:56
 msgid "Inscrito Por"
 msgstr "Enrolled By"
 
-#: now_lms/templates/learning/curso/admin_enrollments.html:79
 msgid "Admin. Manual"
 msgstr "Manual Admin"
 
-#: now_lms/templates/learning/curso/admin_enrollments.html:80
-msgid ""
-"Admin.\n"
-"                                                        Programa"
-msgstr ""
-"Admin.\n"
-"                                                        Program"
-
-#: now_lms/templates/learning/curso/admin_enrollments.html:82
+msgid "Admin.\n                                                        Programa"
+msgstr "Admin.\n                                                        Program"
+
 msgid "Auditoría"
 msgstr "Audit"
 
-#: now_lms/templates/learning/curso/admin_enrollments.html:86
 msgid "Sin pago"
 msgstr "No Payment"
 
-#: now_lms/templates/learning/curso/admin_enrollments.html:108
-#: now_lms/templates/perfiles/admin.html:312
 msgid "Sistema"
 msgstr "System"
 
-#: now_lms/templates/learning/curso/admin_enrollments.html:116
 msgid "¿Estás seguro de que deseas desinscribir a"
 msgstr "Are you sure you want to unenroll"
 
-#: now_lms/templates/learning/curso/admin_enrollments.html:121
 msgid "Desinscribir"
 msgstr "Unenroll"
 
-#: now_lms/templates/learning/curso/admin_enrollments.html:135
 msgid "No hay estudiantes inscritos"
 msgstr "No students enrolled"
 
-#: now_lms/templates/learning/curso/admin_enrollments.html:136
 msgid "Aún no hay estudiantes inscritos en este curso."
 msgstr "There are no students enrolled in this course yet."
 
-#: now_lms/templates/learning/curso/admin_enrollments.html:141
 msgid "Inscribir Primer Estudiante"
 msgstr "Enroll First Student"
 
-#: now_lms/templates/learning/curso/curso.html:67
 msgid "Administrar Curso"
 msgstr "Manage Course"
 
-#: now_lms/templates/learning/curso/curso.html:81
 msgid "Fechas:"
 msgstr "Dates:"
 
-#: now_lms/templates/learning/curso/curso.html:84
 msgid "Modalidad:"
 msgstr "Mode:"
 
-#: now_lms/templates/learning/curso/curso.html:84
 msgid "A su propio ritmo"
 msgstr "Self-paced"
 
-#: now_lms/templates/learning/curso/curso.html:98
 msgid "Curso Gratuito"
 msgstr "Free Course"
 
-#: now_lms/templates/learning/curso/curso.html:103
 msgid "Certificación:"
 msgstr "Certification:"
 
-#: now_lms/templates/learning/curso/curso.html:103
 msgid "Incluida"
 msgstr "Included"
 
-#: now_lms/templates/learning/curso/curso.html:108
 msgid "Cupo:"
 msgstr "Capacity:"
 
-#: now_lms/templates/learning/curso/curso.html:108
 msgid "Limitado"
 msgstr "Limited"
 
-#: now_lms/templates/learning/curso/curso.html:114
 msgid "Nivel:"
 msgstr "Level:"
 
-#: now_lms/templates/learning/curso/curso.html:123
 msgid "Recursos Descargables"
 msgstr "Downloadable Resources"
 
-#: now_lms/templates/learning/curso/curso.html:145
 msgid "Ya está inscrito en este curso"
 msgstr "You are already enrolled in this course"
 
-#: now_lms/templates/learning/curso/curso.html:152
 msgid "Continuar Curso"
 msgstr "Continue Course"
 
-#: now_lms/templates/learning/curso/curso.html:161
 msgid "Inscribirse al Curso"
 msgstr "Enroll in Course"
 
-#: now_lms/templates/learning/curso/curso.html:167
 msgid "Para acceder al curso necesitas una cuenta"
 msgstr "You need an account to access this course"
 
-#: now_lms/templates/learning/curso/curso.html:170
 msgid "Crear Cuenta Gratis"
 msgstr "Create Free Account"
 
-#: now_lms/templates/learning/curso/curso.html:185
 msgid "Contenido del curso"
 msgstr "Course Content"
 
-#: now_lms/templates/learning/curso/curso.html:234
 msgid "Vista Previa"
 msgstr "Preview"
 
-#: now_lms/templates/learning/curso/curso.html:245
 msgid "Restringido"
 msgstr "Restricted"
 
-#: now_lms/templates/learning/curso/curso.html:259
 msgid "Sin contenido disponible"
 msgstr "No content available"
 
-#: now_lms/templates/learning/curso/enroll.html:19
 msgid "Esta a punto de inscribirse al curso"
 msgstr "You are about to enroll in the course"
 
-#: now_lms/templates/learning/curso/enroll.html:23
 msgid "Complete la siguiente información para completar su registro."
 msgstr "Complete the following information to finish your registration."
 
-#: now_lms/templates/learning/curso/enroll.html:28
-#: now_lms/templates/learning/programas/inscribir_programa.html:27
 msgid "Resumen"
 msgstr "Summary"
 
-#: now_lms/templates/learning/curso/enroll.html:46
 msgid "Precio Original"
 msgstr "Original Price"
 
-#: now_lms/templates/learning/curso/enroll.html:52
 msgid "Descuento"
 msgstr "Discount"
 
-#: now_lms/templates/learning/curso/enroll.html:55
 msgid "descuento"
 msgstr "discount"
 
-#: now_lms/templates/learning/curso/enroll.html:55
-msgid ""
-"Descuento\n"
-"                                            fijo"
-msgstr ""
-"Fixed\n"
-"                                            Discount"
-
-#: now_lms/templates/learning/curso/enroll.html:73
+msgid "Descuento\n                                            fijo"
+msgstr "Fixed\n                                            Discount"
+
 msgid "¡GRATIS!"
 msgstr "FREE!"
 
-#: now_lms/templates/learning/curso/enroll.html:79
 msgid "GRATIS"
 msgstr "FREE"
 
-#: now_lms/templates/learning/curso/enroll.html:85
 msgid "Billing address"
 msgstr "Billing Address"
 
-#: now_lms/templates/learning/curso/enroll.html:90
 msgid "Valid first name is required."
 msgstr "Valid first name is required."
 
-#: now_lms/templates/learning/curso/enroll.html:95
 msgid "Valid last name is required."
 msgstr "Valid last name is required."
 
@@ -4615,233 +4471,153 @@
 msgid "Crear Programa"
 msgstr "Create Program"
 
-#: now_lms/templates/learning/recursos/lista_recursos.html:20
 msgid "Lista de"
 msgstr "List of"
 
-#: now_lms/templates/learning/recursos/lista_recursos.html:20
 msgid "Disponibles"
 msgstr "Available"
 
-#: now_lms/templates/learning/recursos/lista_recursos.html:21
 msgid "Gestiona y administra tus recursos de aprendizaje"
 msgstr "Manage and administer your learning resources"
 
-#: now_lms/templates/learning/recursos/lista_recursos.html:26
 msgid "Nuevo recurso"
 msgstr "New Resource"
 
-#: now_lms/templates/learning/recursos/lista_recursos.html:38
 msgid "Lista de recursos disponibles en el sistema."
 msgstr "List of available resources in the system."
 
-#: now_lms/templates/learning/recursos/lista_recursos.html:99
 msgid "¿Está seguro de que desea eliminar este recurso?"
 msgstr "Are you sure you want to delete this resource?"
 
-#: now_lms/templates/learning/recursos/lista_recursos.html:116
 msgid "No hay recursos disponibles"
 msgstr "No resources available"
 
-#: now_lms/templates/learning/recursos/lista_recursos.html:117
 msgid "Usted no ha creado ningún recurso todavía."
 msgstr "You have not created any resources yet."
 
-#: now_lms/templates/learning/recursos/lista_recursos.html:119
 msgid "Crear primer recurso"
 msgstr "Create First Resource"
 
-#: now_lms/templates/learning/resources/pdf_viewer.html:7
 msgid "Visor PDF"
 msgstr "PDF Viewer"
 
-#: now_lms/templates/learning/resources/pdf_viewer.html:293
 msgid "Cargando PDF..."
 msgstr "Loading PDF..."
 
-#: now_lms/templates/learning/resources/pdf_viewer.html:303
 msgid "Visor PDF no disponible"
 msgstr "PDF Viewer not available"
 
-#: now_lms/templates/learning/resources/pdf_viewer.html:304
-msgid ""
-"Su navegador no puede mostrar PDFs directamente. Descargue el archivo "
-"para verlo:"
-msgstr ""
-"Your browser cannot display PDFs directly. Please download the file to "
-"view it:"
-
-#: now_lms/templates/learning/resources/pdf_viewer.html:311
+msgid "Su navegador no puede mostrar PDFs directamente. Descargue el archivo para verlo:"
+msgstr "Your browser cannot display PDFs directly. Please download the file to view it:"
+
 msgid "Descargar"
 msgstr "Download"
 
-#: now_lms/templates/learning/resources/slide_show.html:7
-#: now_lms/templates/learning/resources/slide_show.html:95
 msgid "Presentación"
 msgstr "Presentation"
 
-#: now_lms/templates/learning/resources/slide_show.html:68
 msgid "Vista general"
 msgstr "Overview"
 
-#: now_lms/templates/learning/resources/slide_show.html:71
 msgid "Ayuda"
 msgstr "Help"
 
-#: now_lms/templates/learning/resources/slide_show.html:96
 msgid "No hay diapositivas disponibles en esta presentación."
 msgstr "No slides available in this presentation."
 
-#: now_lms/templates/learning/resources/type_macros.html:85
 msgid "Requerido"
 msgstr "Required"
 
-#: now_lms/templates/learning/resources/type_macros.html:88
 msgid "Opcional"
 msgstr "Optional"
 
-#: now_lms/templates/learning/resources/type_macros.html:89
 msgid "Alternativo"
 msgstr "Alternative"
 
-#: now_lms/templates/learning/resources/type_macros.html:100
 msgid "Contenido del Curso"
 msgstr "Course Content"
 
-#: now_lms/templates/learning/resources_new/editar_recurso_descargable.html:63
-#: now_lms/templates/masterclass/instructor_edit.html:223
 msgid "Guardar Cambios"
 msgstr "Save Changes"
 
-#: now_lms/templates/learning/resources_new/editar_recurso_html.html:26
-#: now_lms/templates/learning/resources_new/nuevo_recurso_html.html:26
 msgid "Titulo del Recurso"
 msgstr "Resource Title"
 
-#: now_lms/templates/learning/resources_new/editar_recurso_html.html:45
-#: now_lms/templates/learning/resources_new/editar_recurso_img.html:52
-#: now_lms/templates/learning/resources_new/editar_recurso_link.html:44
-#: now_lms/templates/learning/resources_new/editar_recurso_meet.html:64
-#: now_lms/templates/learning/resources_new/editar_recurso_mp3.html:76
-#: now_lms/templates/learning/resources_new/editar_recurso_pdf.html:52
-#: now_lms/templates/learning/resources_new/editar_recurso_text.html:34
-#: now_lms/templates/learning/resources_new/editar_recurso_youtube.html:44
 msgid "Actualizar Recurso"
 msgstr "Update Resource"
 
-#: now_lms/templates/learning/resources_new/editar_recurso_img.html:26
 msgid "Nombre de la Imagen"
 msgstr "Image Name"
 
-#: now_lms/templates/learning/resources_new/editar_recurso_mp3.html:26
 msgid "Nombre del Audio"
 msgstr "Audio Name"
 
-#: now_lms/templates/learning/resources_new/editar_recurso_pdf.html:26
-#: now_lms/templates/learning/resources_new/nuevo_recurso_pdf.html:26
 msgid "Nombre del Documento"
 msgstr "Document Name"
 
-#: now_lms/templates/learning/resources_new/editar_slideshow.html:145
 msgid "Guardar Presentación"
 msgstr "Save Presentation"
 
-#: now_lms/templates/learning/resources_new/nuevo_recurso.html:6
 msgid "Crear un nuevo recurso"
 msgstr "Create a New Resource"
 
-#: now_lms/templates/learning/resources_new/nuevo_recurso_html.html:31
 msgid "Recurso Externo"
 msgstr "External Resource"
 
-#: now_lms/templates/learning/resources_new/nuevo_recurso_html.html:44
-#: now_lms/templates/learning/resources_new/nuevo_recurso_img.html:44
-#: now_lms/templates/learning/resources_new/nuevo_recurso_link.html:44
-#: now_lms/templates/learning/resources_new/nuevo_recurso_meet.html:64
-#: now_lms/templates/learning/resources_new/nuevo_recurso_mp3.html:61
-#: now_lms/templates/learning/resources_new/nuevo_recurso_pdf.html:44
-#: now_lms/templates/learning/resources_new/nuevo_recurso_text.html:34
-#: now_lms/templates/learning/resources_new/nuevo_recurso_youtube.html:44
 msgid "Agregar Recurso"
 msgstr "Add Resource"
 
-#: now_lms/templates/learning/resources_new/nuevo_recurso_img.html:26
 msgid "Nombre de la imagén"
 msgstr "Image Name"
 
-#: now_lms/templates/learning/resources_new/nuevo_recurso_meet.html:36
 msgid "Fecha del Meet"
 msgstr "Meet Date"
 
-#: now_lms/templates/learning/resources_new/nuevo_recurso_mp3.html:26
 msgid "Nombre del archivo."
-msgstr "File Name."
-
-#: now_lms/templates/masterclass/admin_list.html:23
+msgstr "File Name"
+
 msgid "Vista Pública"
 msgstr "Public View"
 
-#: now_lms/templates/masterclass/admin_list.html:26
 msgid "Nueva Clase Magistral"
 msgstr "New Masterclass"
 
-#: now_lms/templates/masterclass/admin_list.html:39
-#: now_lms/templates/masterclass/instructor_list.html:33
 msgid "Horario"
 msgstr "Schedule"
 
-#: now_lms/templates/masterclass/admin_list.html:41
 msgid "Inscritos"
 msgstr "Enrolled"
 
-#: now_lms/templates/masterclass/admin_list.html:66
-#: now_lms/templates/masterclass/admin_list.html:180
-#: now_lms/templates/masterclass/instructor_list.html:55
 msgid "En Vivo"
 msgstr "Live"
 
-#: now_lms/templates/masterclass/admin_list.html:68
 msgid "Finalizada"
 msgstr "Finished"
 
-#: now_lms/templates/masterclass/admin_list.html:70
-#: now_lms/templates/masterclass/instructor_list.html:59
-#: now_lms/templates/masterclass/my_enrollments.html:70
 msgid "Próxima"
 msgstr "Upcoming"
 
-#: now_lms/templates/masterclass/admin_list.html:82
 msgid "Certificada"
 msgstr "Certified"
 
-#: now_lms/templates/masterclass/admin_list.html:118
-#: now_lms/templates/masterclass/instructor_list.html:103
-#: now_lms/templates/masterclass/list_public.html:118
-#: now_lms/templates/masterclass/my_enrollments.html:133
 msgid "Navegación de páginas"
 msgstr "Pagination"
 
-#: now_lms/templates/masterclass/admin_list.html:161
 msgid "Total Clases"
 msgstr "Total Classes"
 
-#: now_lms/templates/masterclass/admin_list.html:169
 msgid "Próximas"
 msgstr "Upcoming"
 
-#: now_lms/templates/masterclass/admin_list.html:191
 msgid "Finalizadas"
 msgstr "Completed"
 
-#: now_lms/templates/masterclass/admin_list.html:204
 msgid "No hay clases magistrales"
 msgstr "No masterclasses"
 
-#: now_lms/templates/masterclass/admin_list.html:205
 msgid "No se han creado clases magistrales aún."
 msgstr "No masterclasses have been created yet."
 
-#: now_lms/templates/masterclass/admin_list.html:207
 msgid "Crear Primera Clase Magistral"
 msgstr "Create First Masterclass"
 
@@ -4855,7 +4631,6 @@
 
 #: now_lms/templates/masterclass/detail_public.html:23
 #: now_lms/templates/masterclass/enroll.html:23
-#: now_lms/templates/perfiles/instructor.html:154
 #: now_lms/templates/themes/cambridge/navbar.j2:58
 #: now_lms/templates/themes/now_lms/navbar.j2:69
 msgid "Clases Magistrales"
@@ -4878,13 +4653,9 @@
 msgid "Información del Evento"
 msgstr "Event Information"
 
-#: now_lms/templates/masterclass/detail_public.html:58
-#: now_lms/templates/masterclass/enroll.html:50
 msgid "Fecha:"
 msgstr "Date:"
 
-#: now_lms/templates/masterclass/detail_public.html:62
-#: now_lms/templates/masterclass/enroll.html:54
 msgid "Horario:"
 msgstr "Time:"
 
@@ -4896,7 +4667,6 @@
 msgid "Finalizado"
 msgstr "Completed"
 
-#: now_lms/templates/masterclass/detail_public.html:107
 msgid "Información para Participantes"
 msgstr "Participant Information"
 
@@ -5254,7 +5024,6 @@
 msgstr "SMTP Mail"
 
 #: now_lms/templates/perfiles/admin.html:329
-#: now_lms/templates/perfiles/instructor.html:323
 msgid "Contenido"
 msgstr "Content"
 
@@ -5280,7 +5049,6 @@
 msgstr "Main student dashboard to manage your learning."
 
 #: now_lms/templates/perfiles/estudiante.html:72
-#: now_lms/templates/perfiles/instructor.html:306
 msgid "Mis Cursos"
 msgstr "My Courses"
 
@@ -5306,78 +5074,13 @@
 msgid "Revisa tus logros obtenidos"
 msgstr "Review your achievements"
 
-#: now_lms/templates/perfiles/instructor.html:51
-msgid "Tu centro de enseñanza y gestión académica"
-msgstr "Your teaching and course management hub"
-
-#: now_lms/templates/perfiles/instructor.html:79
-msgid "Total de cursos"
-msgstr "Total Courses"
-
-#: now_lms/templates/perfiles/instructor.html:105
-msgid "En mis cursos"
-msgstr "In my Courses"
-
-#: now_lms/templates/perfiles/instructor.html:128
-#: now_lms/templates/perfiles/instructor.html:350
-msgid "Evaluaciones"
-msgstr "Evaluations"
-
-#: now_lms/templates/perfiles/instructor.html:131
-msgid "Evaluaciones creadas"
-msgstr "Created Evaluations"
-
-#: now_lms/templates/perfiles/instructor.html:142
-msgid "Ver Evaluaciones"
-msgstr "View Evaluations"
-
 #: now_lms/templates/perfiles/instructor.html:157
 msgid "Clases disponibles"
 msgstr "Available Classes"
 
-#: now_lms/templates/perfiles/instructor.html:168
-msgid "Ver Clases"
-msgstr "View Classes"
-
 #: now_lms/templates/perfiles/instructor.html:232
 msgid "No hay cursos creados aún"
 msgstr "No courses created yet"
-
-#: now_lms/templates/perfiles/instructor.html:234
-msgid "Crear Primer Curso"
-msgstr "Create First Course"
-
-#: now_lms/templates/perfiles/instructor.html:263
-msgid "Nueva Evaluación"
-msgstr "New Evaluation"
-
-#: now_lms/templates/perfiles/instructor.html:271
-msgid "Nuevo Programa"
-msgstr "New Program"
-
-#: now_lms/templates/perfiles/instructor.html:279
-msgid "Nueva Clase"
-msgstr "New Class"
-
-#: now_lms/templates/perfiles/instructor.html:290
-msgid "Herramientas de Gestión"
-msgstr "Moderation Tools"
-
-#: now_lms/templates/perfiles/instructor.html:300
-msgid "Cursos y Programas"
-msgstr "Courses and Programs"
-
-#: now_lms/templates/perfiles/instructor.html:344
-msgid "Evaluación y Certificación"
-msgstr "Evaluation and Certification"
-
-#: now_lms/templates/perfiles/instructor.html:355
-msgid "Certificados"
-msgstr "Certificates"
-
-#: now_lms/templates/perfiles/instructor.html:367
-msgid "Comunicación"
-msgstr "Communication"
 
 #: now_lms/templates/perfiles/moderador.html:6
 msgid "Panel de Moderación"
@@ -5502,3195 +5205,6 @@
 #: now_lms/vistas/programs.py:375
 msgid "Ya estás inscrito en este programa."
 msgstr "You are already enrolled in this program."
-=======
-
-#: now_lms/templates/calendar/event_detail.html:121
-msgid "Enlace de la Sesión"
-msgstr "Session Link"
-
-#: now_lms/templates/calendar/event_detail.html:125
-msgid "Unirse a la Sesión"
-msgstr "Join Session"
-
-#: now_lms/templates/calendar/event_detail.html:128
-msgid "El enlace de la sesión estará disponible próximamente."
-msgstr "The session link will be available soon."
-
-#: now_lms/templates/calendar/event_detail.html:139
-msgid "Realizar Evaluación"
-msgstr "Take Evaluation"
-
-#: now_lms/templates/calendar/event_detail.html:150
-msgid "Información Adicional"
-msgstr "Additional Information"
-
-#: now_lms/templates/calendar/event_detail.html:154
-msgid "Tipo de Evento:"
-msgstr "Event Type:"
-
-#: now_lms/templates/calendar/event_detail.html:155
-msgid "Sesión en vivo con tutor"
-msgstr "Live Session with Tutor"
-
-#: now_lms/templates/calendar/event_detail.html:156
-msgid "Fecha límite de evaluación"
-msgstr "Evaluation Deadline"
-
-#: now_lms/templates/calendar/event_detail.html:161
-msgid "Zona Horaria:"
-msgstr "Time Zone:"
-
-#: now_lms/templates/calendar/event_detail.html:167
-msgid "Creado:"
-msgstr "Created:"
-
-#: now_lms/templates/calendar/event_detail.html:173
-msgid "Actualizado:"
-msgstr "Update Theme:"
-
-#: now_lms/templates/calendar/event_detail.html:183
-#: now_lms/templates/perfiles/estudiante.html:136
-#: now_lms/templates/perfiles/moderador.html:99
-msgid "Acciones Rápidas"
-msgstr "Quick Actions"
-
-#: now_lms/templates/calendar/event_detail.html:188
-#: now_lms/templates/perfiles/estudiante.html:148
-msgid "Exportar Calendario"
-msgstr "Export Calendar"
-
-#: now_lms/templates/calendar/upcoming_events.html:99
-#: now_lms/templates/masterclass/admin_list.html:90
-msgid "Ver Detalles"
-msgstr "View Details"
-
-#: now_lms/templates/calendar/upcoming_events.html:111
-msgid "Ver Calendario Completo"
-msgstr "View Full Calendar"
-
-#: now_lms/templates/calendar/upcoming_events.html:123
-msgid ""
-"Cuando te inscribas en cursos, aquí aparecerán tus sesiones programadas y"
-" fechas\n"
-"                                    límite de evaluaciones."
-msgstr ""
-"When you enroll in courses, your scheduled sessions and evaluation\n"
-"                                    deadlines will appear here."
-
-#: now_lms/templates/calendar/upcoming_events.html:127
-#: now_lms/templates/inicio/home.html:37 now_lms/templates/inicio/home.html:254
-#: now_lms/templates/inicio/panel_user.html:59
-#: now_lms/templates/perfiles/estudiante.html:142
-msgid "Explorar Cursos"
-msgstr "Explore Courses"
-
-#: now_lms/templates/error_pages/401.html:6
-#: now_lms/templates/error_pages/401.html:25
-msgid "Favor verifique su correo electrónico."
-msgstr "Please verify your email."
-
-#: now_lms/templates/error_pages/401.html:28
-#: now_lms/templates/error_pages/402.html:28
-#: now_lms/templates/error_pages/403.html:28
-#: now_lms/templates/error_pages/404.html:28
-#: now_lms/templates/error_pages/405.html:28
-#: now_lms/templates/error_pages/500.html:28
-#: now_lms/templates/error_pages/verify_mail.html:36
-#: now_lms/templates/inicio/private.html:28
-msgid "Regresar al inicio"
-msgstr "Return to Home"
-
-#: now_lms/templates/error_pages/401.html:34
-#: now_lms/templates/error_pages/402.html:34
-#: now_lms/templates/error_pages/403.html:34
-#: now_lms/templates/error_pages/404.html:34
-#: now_lms/templates/error_pages/405.html:34
-#: now_lms/templates/error_pages/500.html:34
-#: now_lms/templates/error_pages/verify_mail.html:42
-#: now_lms/templates/inicio/private.html:34
-msgid "BMO Soluciones"
-msgstr "BMO Soluciones"
-
-#: now_lms/templates/error_pages/402.html:6
-msgid "Pago requerido."
-msgstr "Payment Required."
-
-#: now_lms/templates/error_pages/402.html:25
-msgid "Para acceder al recurso solicitado primero debe registrar un pago."
-msgstr "To access the requested resource, you must first make a payment."
-
-#: now_lms/templates/error_pages/403.html:6
-#: now_lms/templates/error_pages/405.html:6
-#: now_lms/templates/inicio/private.html:6
-msgid "Permisos insuficientes."
-msgstr "Insufficient Permissions."
-
-#: now_lms/templates/error_pages/403.html:25
-#: now_lms/templates/error_pages/405.html:25
-msgid "Su usuario no se encuentra autorizado a acceder al recurso solicitado."
-msgstr "Your user account is not authorized to access the requested resource."
-
-#: now_lms/templates/error_pages/404.html:6
-msgid "Página no encontrada."
-msgstr "Page Not Found."
-
-#: now_lms/templates/error_pages/404.html:25
-msgid "La página que solicita no se encuentra disponible."
-msgstr "The page you requested is not available."
-
-#: now_lms/templates/error_pages/500.html:6
-msgid "Error al procesar su solicitud."
-msgstr "Error Processing Your Request."
-
-#: now_lms/templates/error_pages/500.html:25
-msgid "Ha ocurrido un error al intentar atender su solicitud."
-msgstr "An error occurred while trying to process your request."
-
-#: now_lms/templates/error_pages/verify_mail.html:6
-msgid "Favor revise su correo electrónico."
-msgstr "Please check your email."
-
-#: now_lms/templates/error_pages/verify_mail.html:24
-msgid "Favor revise su correo electrónico"
-msgstr "Please check your email"
-
-#: now_lms/templates/error_pages/verify_mail.html:25
-msgid "Su cuenta ha sido creada correctamente."
-msgstr "Your account has been successfully created."
-
-#: now_lms/templates/error_pages/verify_mail.html:27
-msgid "Le hemos enviado un correo electrónico de verificación desde el correo"
-msgstr "We have sent you a verification email from"
-
-#: now_lms/templates/error_pages/verify_mail.html:31
-msgid ""
-"Es posible que el correo tome algo de tiempo en llegar, si no recibe el "
-"correo favor revise su\n"
-"                    carpeta de SPAM"
-msgstr ""
-"The email may take some time to arrive. If you do not receive it, please "
-"check your\n"
-"                    SPAM folder."
-
-#: now_lms/templates/evaluations/evaluation_result.html:7
-msgid "Resultado de Evaluación"
-msgstr "Evaluation Result"
-
-#: now_lms/templates/evaluations/evaluation_result.html:35
-msgid "Resultado"
-msgstr "Result"
-
-#: now_lms/templates/evaluations/evaluation_result.html:47
-msgid "Resultado del intento"
-msgstr "Attempt Result"
-
-#: now_lms/templates/evaluations/evaluation_result.html:49
-msgid "APROBADO"
-msgstr "PASSED"
-
-#: now_lms/templates/evaluations/evaluation_result.html:51
-msgid "NO APROBADO"
-msgstr "FAILED"
-
-#: now_lms/templates/evaluations/evaluation_result.html:63
-msgid "Puntuación obtenida"
-msgstr "Score Obtained"
->>>>>>> 7ee733f8
-
-#: now_lms/templates/evaluations/evaluation_result.html:69
-msgid "Puntuación mínima"
-msgstr "Minimum Score"
-
-#: now_lms/templates/evaluations/evaluation_result.html:77
-msgid "Fecha de envío"
-msgstr "Submission Date"
-
-#: now_lms/templates/evaluations/evaluation_result.html:85
-msgid ""
-"Este intento fue enviado después de la fecha límite y se aplicó una "
-"penalización."
-msgstr "This attempt was submitted after the deadline and a penalty was applied."
-
-#: now_lms/templates/evaluations/evaluation_result.html:91
-msgid "Detalles de respuestas"
-msgstr "Answer Details"
-
-#: now_lms/templates/evaluations/evaluation_result.html:97
-#: now_lms/templates/evaluations/take_evaluation.html:79
-msgid "Pregunta"
-msgstr "Question"
-
-#: now_lms/templates/evaluations/evaluation_result.html:104
-msgid "Tu respuesta:"
-msgstr "Your Answer:"
-
-#: now_lms/templates/evaluations/evaluation_result.html:108
-msgid "Tus respuestas:"
-msgstr "Your Answers:"
-
-#: now_lms/templates/evaluations/evaluation_result.html:118
-msgid "Respuestas correctas:"
-msgstr "Correct Answers:"
-
-#: now_lms/templates/evaluations/evaluation_result.html:128
-msgid "Explicación:"
-msgstr "Explanation:"
-
-#: now_lms/templates/evaluations/evaluation_result.html:141
-msgid "Correcta"
-msgstr "Correct"
-
-#: now_lms/templates/evaluations/evaluation_result.html:143
-msgid "Incorrecta"
-msgstr "Incorrect"
-
-#: now_lms/templates/evaluations/request_reopen.html:7
-#: now_lms/templates/evaluations/request_reopen.html:45
-msgid "Solicitar Reabrir Evaluación"
-msgstr "Request Evaluation Reopen"
-
-#: now_lms/templates/evaluations/request_reopen.html:35
-msgid "Solicitar Reabrir"
-msgstr "Request Reopen"
-
-#: now_lms/templates/evaluations/request_reopen.html:51
-msgid "¿Por qué necesita un intento adicional?"
-msgstr "Why do you need an additional attempt?"
-
-#: now_lms/templates/evaluations/request_reopen.html:53
-msgid ""
-"Ha agotado todos los intentos permitidos para esta evaluación sin "
-"alcanzar la\n"
-"                                        puntuación mínima. Si considera "
-"que hubo circunstancias especiales que afectaron su\n"
-"                                        desempeño, puede solicitar un "
-"intento adicional proporcionando una justificación."
-msgstr ""
-"You have used all allowed attempts for this evaluation without reaching "
-"the\n"
-"                                        minimum score. If you believe "
-"there were special circumstances that affected your\n"
-"                                        performance, you may request an "
-"additional attempt providing a justification."
-
-#: now_lms/templates/evaluations/request_reopen.html:66
-msgid ""
-"Explique brevemente las razones por las cuales considera que merece un\n"
-"                                            intento adicional. Sea "
-"específico sobre las circunstancias que pudieron haber\n"
-"                                            afectado su desempeño."
-msgstr ""
-"Briefly explain the reasons why you believe you deserve an\n"
-"                                            additional attempt. Be "
-"specific about the circumstances that may have\n"
-"                                            affected your performance."
-
-#: now_lms/templates/evaluations/request_reopen.html:80
-msgid "Importante:"
-msgstr "Important:"
-
-#: now_lms/templates/evaluations/request_reopen.html:82
-msgid "Su solicitud será revisada por el instructor del curso."
-msgstr "Your request will be reviewed by the course instructor."
-
-#: now_lms/templates/evaluations/request_reopen.html:83
-msgid "Solo será notificado si su solicitud es aprobada."
-msgstr "You will only be notified if your request is approved."
-
-#: now_lms/templates/evaluations/request_reopen.html:85
-msgid "Si se aprueba, puede aplicarse una penalización a la puntuación final."
-msgstr "If approved, a penalty may be applied to the final score."
-
-#: now_lms/templates/evaluations/request_reopen.html:88
-msgid "No hay garantía de que la solicitud sea aprobada."
-msgstr "There is no guarantee that the request will be approved."
-
-#: now_lms/templates/evaluations/request_reopen.html:99
-msgid "Enviar Solicitud"
-msgstr "Submit Request"
-
-#: now_lms/templates/evaluations/take_evaluation.html:47
-#: now_lms/templates/learning/curso.html:297
-#: now_lms/templates/learning/curso.html:339
-#: now_lms/templates/learning/curso.html:349
-msgid "Examen"
-msgstr "Exam"
-
-#: now_lms/templates/evaluations/take_evaluation.html:49
-#: now_lms/templates/learning/curso.html:299
-#: now_lms/templates/learning/curso.html:341
-#: now_lms/templates/learning/curso.html:351
-msgid "Quiz"
-msgstr "Quiz"
-
-#: now_lms/templates/evaluations/take_evaluation.html:59
-msgid "Instrucciones:"
-msgstr "Instructions:"
-
-#: now_lms/templates/evaluations/take_evaluation.html:61
-msgid "Puntuación mínima para aprobar:"
-msgstr "Minimum Score to Pass:"
-
-#: now_lms/templates/evaluations/take_evaluation.html:63
-msgid "Número máximo de intentos:"
-msgstr "Maximum Number of Attempts:"
-
-#: now_lms/templates/evaluations/take_evaluation.html:65
-msgid "Intentos ilimitados"
-msgstr "Unlimited Attempts"
-
-#: now_lms/templates/evaluations/take_evaluation.html:68
-msgid "Disponible hasta:"
-msgstr "Available Until:"
-
-#: now_lms/templates/evaluations/take_evaluation.html:93
-msgid "Verdadero"
-msgstr "True"
-
-#: now_lms/templates/evaluations/take_evaluation.html:106
-msgid "Falso"
-msgstr "False"
-
-#: now_lms/templates/evaluations/take_evaluation.html:113
-msgid "Seleccione todas las opciones correctas:"
-msgstr "Select all correct options:"
-
-#: now_lms/templates/evaluations/take_evaluation.html:128
-msgid "Seleccione una opción:"
-msgstr "Select one option:"
-
-#: now_lms/templates/evaluations/take_evaluation.html:150
-msgid "Enviar Evaluación"
-msgstr "Submit Evaluation"
-
-#: now_lms/templates/forum/forum_list.html:10
-#: now_lms/templates/forum/forum_list.html:38
-#: now_lms/templates/forum/message_thread.html:39
-#: now_lms/templates/forum/new_message.html:39
-#: now_lms/templates/forum/reply_message.html:39
-msgid "Foro"
-msgstr "Forum"
-
-#: now_lms/templates/forum/forum_list.html:45
-#: now_lms/templates/forum/new_message.html:7
-#: now_lms/templates/forum/new_message.html:42
-#: now_lms/templates/learning/curso.html:150
-#: now_lms/templates/learning/mensajes/course_messages.html:40
-#: now_lms/templates/learning/mensajes/new_thread.html:6
-#: now_lms/templates/learning/mensajes/new_thread.html:42
-#: now_lms/templates/learning/mensajes/nuevo_msg.html:20
-msgid "Nuevo Mensaje"
-msgstr "New Message"
-
-#: now_lms/templates/forum/forum_list.html:52
-#: now_lms/templates/learning/curso.html:160
-msgid "Foro del Curso"
-msgstr "Cource Forum"
-
-#: now_lms/templates/forum/forum_list.html:76
-msgid "respuesta(s)"
-msgstr "response(s)"
-
-#: now_lms/templates/forum/forum_list.html:77
-msgid "Sin respuestas"
-msgstr "No responses"
-
-#: now_lms/templates/forum/forum_list.html:94
-msgid "¿Cerrar este mensaje?"
-msgstr "Close this message?"
-
-#: now_lms/templates/forum/forum_list.html:96
-#: now_lms/templates/forum/new_message.html:128
-#: now_lms/templates/forum/reply_message.html:150
-#: now_lms/templates/learning/resources/slide_show.html:65
-msgid "Cerrar"
-msgstr "Close"
-
-#: now_lms/templates/forum/forum_list.html:106
-msgid "Abrir"
-msgstr "Open"
-
-#: now_lms/templates/forum/forum_list.html:118
-msgid "Navegación del foro"
-msgstr "Forum Navigation"
-
-#: now_lms/templates/forum/forum_list.html:158
-msgid "No hay mensajes en el foro"
-msgstr "There are no messages in the forum"
-
-#: now_lms/templates/forum/forum_list.html:159
-msgid "Sé el primero en crear un mensaje en este foro."
-msgstr "Be the first to create a message in this forum."
-
-#: now_lms/templates/forum/forum_list.html:161
-msgid "Crear primer mensaje"
-msgstr "Create First Message"
-
-#: now_lms/templates/forum/message_thread.html:7
-msgid "Mensaje del Foro"
-msgstr "Forum Message"
-
-#: now_lms/templates/forum/message_thread.html:42
-#: now_lms/templates/learning/mensajes/course_messages.html:93
-#: now_lms/templates/learning/mensajes/new_thread.html:66
-#: now_lms/templates/learning/mensajes/nuevo_msg.html:34
-#: now_lms/templates/learning/mensajes/standalone_report.html:6
-#: now_lms/templates/learning/mensajes/standalone_report.html:26
-#: now_lms/templates/learning/mensajes/standalone_report.html:42
-#: now_lms/templates/learning/mensajes/standalone_report.html:85
-#: now_lms/templates/learning/mensajes/ver_msg.html:7
-#: now_lms/templates/learning/mensajes/ver_msg.html:19
-#: now_lms/templates/learning/mensajes/view_thread.html:155
-msgid "Mensaje"
-msgstr "Message"
-
-#: now_lms/templates/forum/message_thread.html:53
-#: now_lms/templates/forum/reply_message.html:42
-msgid "Responder"
-msgstr "Reply"
-
-#: now_lms/templates/forum/message_thread.html:64
-msgid "¿Cerrar este hilo?"
-msgstr "Close this thread?"
-
-#: now_lms/templates/forum/message_thread.html:66
-msgid "Cerrar Hilo"
-msgstr "Close Thread"
-
-#: now_lms/templates/forum/message_thread.html:76
-msgid "Abrir Hilo"
-msgstr "Open Thread"
-
-#: now_lms/templates/forum/message_thread.html:91
-#: now_lms/templates/forum/message_thread.html:125
-#: now_lms/templates/forum/reply_message.html:60
-msgid "a las"
-msgstr "at"
-
-#: now_lms/templates/forum/message_thread.html:108
-#: now_lms/templates/forum/message_thread.html:135
-msgid "Modificado"
-msgstr "Edited"
-
-#: now_lms/templates/forum/message_thread.html:117
-msgid "Respuestas"
-msgstr "Replies"
-
-#: now_lms/templates/forum/message_thread.html:144
-msgid "Este mensaje aún no tiene respuestas."
-msgstr "This message has no replies yet."
-
-#: now_lms/templates/forum/message_thread.html:155
-msgid "Responder a este mensaje"
-msgstr "Reply to this message"
-
-#: now_lms/templates/forum/message_thread.html:160
-msgid "El foro está deshabilitado para este curso."
-msgstr "The forum is disabled for this course."
-
-#: now_lms/templates/forum/message_thread.html:164
-msgid ""
-"Este curso ha finalizado y no se permiten nuevas\n"
-"                            respuestas."
-msgstr ""
-"This course has ended, and new\n"
-"                            replies are not allowed."
-
-#: now_lms/templates/forum/message_thread.html:169
-msgid "Este hilo está cerrado y no se permiten nuevas respuestas."
-msgstr "This thread is closed, and new replies are not allowed."
-
-#: now_lms/templates/forum/new_message.html:52
-msgid "Crear Nuevo Mensaje"
-msgstr "Create New Message"
-
-#: now_lms/templates/forum/new_message.html:69
-#: now_lms/templates/forum/reply_message.html:91
-msgid "Puedes usar"
-msgstr "You can use"
-
-#: now_lms/templates/forum/new_message.html:71
-msgid "para dar formato a tu mensaje."
-msgstr "to format your message."
-
-#: now_lms/templates/forum/new_message.html:83
-msgid "Publicar Mensaje"
-msgstr "Post Message"
-
-#: now_lms/templates/forum/new_message.html:98
-#: now_lms/templates/forum/reply_message.html:120
-msgid "Ayuda de Markdown"
-msgstr "Markdown Help"
-
-#: now_lms/templates/forum/new_message.html:102
-#: now_lms/templates/forum/reply_message.html:124
-msgid "Formato básico"
-msgstr "Basic Formatting"
-
-#: now_lms/templates/forum/new_message.html:105
-#: now_lms/templates/forum/reply_message.html:127
-msgid "texto en negrita"
-msgstr "bold text"
-
-#: now_lms/templates/forum/new_message.html:107
-#: now_lms/templates/forum/reply_message.html:129
-msgid "texto en cursiva"
-msgstr "italic text"
-
-#: now_lms/templates/forum/new_message.html:109
-#: now_lms/templates/forum/new_message.html:110
-#: now_lms/templates/forum/reply_message.html:131
-#: now_lms/templates/forum/reply_message.html:132
-msgid "Título grande"
-msgstr "Large Heading"
-
-#: now_lms/templates/forum/new_message.html:113
-#: now_lms/templates/forum/new_message.html:114
-#: now_lms/templates/forum/reply_message.html:135
-#: now_lms/templates/forum/reply_message.html:136
-msgid "Título mediano"
-msgstr "Medium Heading"
-
-#: now_lms/templates/forum/new_message.html:116
-#: now_lms/templates/forum/reply_message.html:138
-msgid "enlace"
-msgstr "link"
-
-#: now_lms/templates/forum/new_message.html:116
-#: now_lms/templates/forum/reply_message.html:138
-msgid "enlace clickeable"
-msgstr "clickable link"
-
-#: now_lms/templates/forum/new_message.html:117
-#: now_lms/templates/forum/reply_message.html:139
-msgid "código"
-msgstr "code"
-
-#: now_lms/templates/forum/new_message.html:119
-#: now_lms/templates/forum/reply_message.html:141
-msgid "Listas"
-msgstr "Lists"
-
-#: now_lms/templates/forum/new_message.html:121
-#: now_lms/templates/forum/reply_message.html:143
-msgid "elemento 1"
-msgstr "item 1"
-
-#: now_lms/templates/forum/new_message.html:122
-#: now_lms/templates/forum/reply_message.html:144
-msgid "elemento 2"
-msgstr "item 2"
-
-#: now_lms/templates/forum/new_message.html:124
-#: now_lms/templates/forum/reply_message.html:146
-msgid "Citas"
-msgstr "Quotes"
-
-#: now_lms/templates/forum/new_message.html:125
-#: now_lms/templates/forum/reply_message.html:147
-msgid "Esto es una cita"
-msgstr "This is a quote"
-
-#: now_lms/templates/forum/reply_message.html:7
-msgid "Responder Mensaje"
-msgstr "Reply Message"
-
-#: now_lms/templates/forum/reply_message.html:53
-msgid "Mensaje original"
-msgstr "Original Message"
-
-#: now_lms/templates/forum/reply_message.html:72
-msgid "Tu respuesta"
-msgstr "Your Reply"
-
-#: now_lms/templates/forum/reply_message.html:93
-msgid "para dar formato a tu respuesta."
-msgstr "to format your reply."
-
-#: now_lms/templates/forum/reply_message.html:105
-msgid "Enviar Respuesta"
-msgstr "Submit Reply"
-
-#: now_lms/templates/inicio/cambiar_contraseña.html:6
-#: now_lms/templates/inicio/cambiar_contraseña.html:24
-#: now_lms/templates/inicio/cambiar_contraseña.html:47
-msgid "Cambiar Contraseña"
-msgstr "Change Password"
-
-#: now_lms/templates/inicio/cambiar_contraseña.html:19
-msgid "Cambiar Contraseña del usuario"
-msgstr "Change User Password"
-
-#: now_lms/templates/inicio/cambiar_contraseña.html:26
-msgid "Contraseña Actual"
-msgstr "Current Password"
-
-#: now_lms/templates/inicio/cursos.html:7
-msgid "Cursos Disponibles"
-msgstr "Available Courses"
-
-#: now_lms/templates/inicio/cursos.html:300
-msgid "Cursos disponibles"
-msgstr "Available Courses"
-
-#: now_lms/templates/inicio/cursos.html:311
-#: now_lms/templates/inicio/cursos.html:434
-msgid "cursos encontrados"
-msgstr "courses found"
-
-#: now_lms/templates/inicio/cursos.html:311
-#: now_lms/templates/inicio/cursos.html:433
-#: now_lms/templates/learning/resources/pdf_viewer.html:274
-msgid "Página"
-msgstr "Page"
-
-#: now_lms/templates/inicio/cursos.html:312
-#: now_lms/templates/inicio/cursos.html:433
-#: now_lms/templates/learning/resources/pdf_viewer.html:274
-msgid "de"
-msgstr "of"
-
-#: now_lms/templates/inicio/cursos.html:358
-#: now_lms/templates/inicio/cursos.html:539
-msgid "Introductorio"
-msgstr "Introductory"
-
-#: now_lms/templates/inicio/cursos.html:366
-#: now_lms/templates/inicio/cursos.html:545
-#: now_lms/templates/inicio/home.html:181
-msgid "Principiante"
-msgstr "Beginner"
-
-#: now_lms/templates/inicio/cursos.html:374
-#: now_lms/templates/inicio/cursos.html:551
-#: now_lms/templates/inicio/home.html:183
-msgid "Intermedio"
-msgstr "Intermediate"
-
-#: now_lms/templates/inicio/cursos.html:383
-#: now_lms/templates/inicio/cursos.html:557
-#: now_lms/templates/inicio/home.html:185
-msgid "Avanzado"
-msgstr "Advanced"
-
-#: now_lms/templates/inicio/cursos.html:407
-#: now_lms/templates/inicio/home.html:177
-#: now_lms/templates/learning/programas/lista_programas.html:84
-#: now_lms/templates/learning/recursos/lista_recursos.html:76
-#: now_lms/templates/masterclass/admin_list.html:80
-#: now_lms/templates/masterclass/enroll.html:96
-#: now_lms/templates/masterclass/instructor_list.html:67
-#: now_lms/templates/masterclass/list_public.html:88
-msgid "Gratis"
-msgstr "Free"
-
-#: now_lms/templates/inicio/cursos.html:456
-msgid "Filtrar Cursos"
-msgstr "Filter Courses"
-
-#: now_lms/templates/inicio/cursos.html:467
-#: now_lms/templates/inicio/panel_admin.html:284
-msgid "Categorías"
-msgstr "Categories"
-
-#: now_lms/templates/inicio/cursos.html:496
-#: now_lms/templates/learning/nuevo_curso.html:150
-msgid "Etiquetas"
-msgstr "Tags"
-
-#: now_lms/templates/inicio/cursos.html:525
-#: now_lms/templates/learning/nuevo_curso.html:49
-msgid "Nivel"
-msgstr "Level"
-
-#: now_lms/templates/inicio/home.html:23
-msgid "Bienvenido a"
-msgstr "Welcome to"
-
-#: now_lms/templates/inicio/home.html:25
-msgid ""
-"Gracias por visitar nuestra plataforma educativa. Nuestra plataforma está"
-" diseñada\n"
-"                                    para brindar una experiencia de "
-"aprendizaje excepcional."
-msgstr ""
-"Thank you for visiting our educational platform. Our platform is designed"
-"\n"
-"                                    to provide an exceptional learning "
-"experience."
-
-#: now_lms/templates/inicio/home.html:31
-msgid "Comenzar Ahora"
-msgstr "Get Started Now"
-
-#: now_lms/templates/inicio/home.html:41
-msgid "Mi Panel"
-msgstr "My Dashboard"
-
-#: now_lms/templates/inicio/home.html:47
-#: now_lms/templates/inicio/panel_admin.html:101
-#: now_lms/templates/inicio/panel_instructor.html:85
-#: now_lms/templates/inicio/panel_moderator.html:89
-#: now_lms/templates/perfiles/admin.html:142
-#: now_lms/templates/perfiles/estudiante.html:75
-msgid "Ver Cursos"
-msgstr "View Courses"
-
-#: now_lms/templates/inicio/home.html:61
-msgid "Aprendizaje"
-msgstr "Learning"
-
-#: now_lms/templates/inicio/home.html:62
-msgid "Digital"
-msgstr "Digital"
-
-#: now_lms/templates/inicio/home.html:76
-msgid "Aprende con Nosotros"
-msgstr "Learn with Us"
-
-#: now_lms/templates/inicio/home.html:78
-msgid ""
-"Descubre una nueva forma de aprender con nuestra plataforma educativa "
-"moderna y\n"
-"                                eficiente."
-msgstr ""
-"Discover a new way of learning with our modern and\n"
-"                                efficient educational platform."
-
-#: now_lms/templates/inicio/home.html:93
-msgid "Cursos Especializados"
-msgstr "Specialized Courses"
-
-#: now_lms/templates/inicio/home.html:95
-msgid ""
-"Accede a una amplia variedad de cursos diseñados por expertos en cada "
-"área de\n"
-"                                        conocimiento."
-msgstr ""
-"Access a wide variety of courses designed by experts in each area of\n"
-"                                        knowledge."
-
-#: now_lms/templates/inicio/home.html:110
-msgid "Comunidad Activa"
-msgstr "Active Community"
-
-#: now_lms/templates/inicio/home.html:112
-msgid ""
-"Únete a una comunidad de estudiantes y profesionales que comparten tus "
-"intereses\n"
-"                                        y objetivos."
-msgstr ""
-"Join a community of students and professionals who share your interests\n"
-"                                        and goals."
-
-#: now_lms/templates/inicio/home.html:127
-#: now_lms/templates/perfiles/estudiante.html:113
-msgid "Certificaciones"
-msgstr "Certifications"
-
-#: now_lms/templates/inicio/home.html:129
-msgid ""
-"Obtén certificaciones reconocidas que validen tu conocimiento y impulsen "
-"tu\n"
-"                                        carrera profesional."
-msgstr ""
-"Obtain recognized certifications that validate your knowledge and boost "
-"your\n"
-"                                        professional career."
-
-#: now_lms/templates/inicio/home.html:145
-msgid "Explora nuestra oferta educativa"
-msgstr "Explore Our Educational Offerings"
-
-#: now_lms/templates/inicio/home.html:146
-msgid "Encuentra cursos diseñados para impulsar tu crecimiento."
-msgstr "Find courses designed to enhance your growth."
-
-#: now_lms/templates/inicio/home.html:179
-msgid "Intro"
-msgstr "Intro"
-
-#: now_lms/templates/inicio/home.html:213
-msgid "Explorar Todos los Cursos"
-msgstr "Explore All Courses"
-
-#: now_lms/templates/inicio/home.html:223
-#: now_lms/templates/inicio/panel_instructor.html:55
-#: now_lms/templates/learning/nuevo_curso.html:171
-msgid "Crear Curso"
-msgstr "Create Course"
-
-#: now_lms/templates/inicio/home.html:226
-msgid "No hay cursos disponibles en este momento."
-msgstr "No courses are available at the moment."
-
-#: now_lms/templates/inicio/home.html:238
-msgid "¿Listo para Comenzar?"
-msgstr "Ready to Get Started?"
-
-#: now_lms/templates/inicio/home.html:240
-msgid ""
-"Únete a nuestra plataforma educativa y comienza tu viaje de aprendizaje "
-"hoy mismo."
-msgstr "Join our educational platform and start your learning journey today."
-
-#: now_lms/templates/inicio/home.html:243
-msgid "Registrarse Gratis"
-msgstr "Register for Free"
-
-#: now_lms/templates/inicio/home.html:246
-msgid "Bienvenido de vuelta"
-msgstr "Welcome Back"
-
-#: now_lms/templates/inicio/home.html:248
-msgid ""
-"Continúa tu viaje de aprendizaje y explora nuevas oportunidades "
-"educativas."
-msgstr "Continue your learning journey and explore new educational opportunities."
-
-#: now_lms/templates/inicio/home.html:251
-msgid "Ir a Mi Panel"
-msgstr "Go to My Dashboard"
-
-#: now_lms/templates/inicio/panel_admin.html:7
-msgid "Panel de Administrador"
-msgstr "Admin Dashboard"
-
-#: now_lms/templates/inicio/panel_admin.html:60
-msgid "Bienvenido, Administrador del Sistema"
-msgstr "Welcome, System Administrator"
-
-#: now_lms/templates/inicio/panel_admin.html:62
-msgid "Panel de control y administración de NOW LMS"
-msgstr "NOW LMS Control and Administration Panel"
-
-#: now_lms/templates/inicio/panel_admin.html:70
-#: now_lms/templates/learning/curso_lista.html:26
-msgid "Nuevo Curso"
-msgstr "New Course"
-
-#: now_lms/templates/inicio/panel_admin.html:87
-msgid "Total de Cursos"
-msgstr "Total Courses"
-
-#: now_lms/templates/inicio/panel_admin.html:90
-#: now_lms/templates/perfiles/admin.html:131
-msgid "Cursos en el sistema"
-msgstr "Courses in the System"
-
-#: now_lms/templates/inicio/panel_admin.html:113
-msgid "Recursos Creados"
-msgstr "Created Resources"
-
-#: now_lms/templates/inicio/panel_admin.html:116
-msgid "Recursos de aprendizaje"
-msgstr "Learning Resources"
-
-#: now_lms/templates/inicio/panel_admin.html:127
-#: now_lms/templates/learning/curso/admin.html:159
-#: now_lms/templates/learning/programas/gestionar_cursos.html:6
-#: now_lms/templates/learning/programas/gestionar_cursos.html:22
-#: now_lms/templates/learning/programas/inscribir_usuario.html:97
-msgid "Gestionar"
-msgstr "Manage"
-
-#: now_lms/templates/inicio/panel_admin.html:139
-msgid "Usuarios Registrados"
-msgstr "Registered Users"
-
-#: now_lms/templates/inicio/panel_admin.html:142
-#: now_lms/templates/perfiles/admin.html:79
-msgid "Usuarios del sistema"
-msgstr "System Users"
-
-#: now_lms/templates/inicio/panel_admin.html:153
-#: now_lms/templates/inicio/panel_moderator.html:115
-msgid "Ver Lista"
-msgstr "View List"
-
-#: now_lms/templates/inicio/panel_admin.html:165
-#: now_lms/templates/inicio/panel_instructor.html:97
-msgid "Certificados Emitidos"
-msgstr "Issued Certificates"
-
-#: now_lms/templates/inicio/panel_admin.html:168
-msgid "Certificaciones otorgadas"
-msgstr "Granted Certifications"
-
-#: now_lms/templates/inicio/panel_admin.html:179
-#: now_lms/templates/inicio/panel_instructor.html:111
-#: now_lms/templates/perfiles/estudiante.html:116
-msgid "Ver Certificados"
-msgstr "View Certificates"
-
-#: now_lms/templates/inicio/panel_admin.html:200
-#: now_lms/templates/perfiles/admin.html:186
-msgid "Cursos Recientes"
-msgstr "Recent Courses"
-
-#: now_lms/templates/inicio/panel_admin.html:205
-#: now_lms/templates/inicio/panel_instructor.html:164
-#: now_lms/templates/inicio/panel_moderator.html:190
-#: now_lms/templates/perfiles/admin.html:191
-msgid "Ver Todos"
-msgstr "View All"
-
-#: now_lms/templates/inicio/panel_admin.html:241
-msgid "No hay cursos recientes"
-msgstr "No recent courses"
-
-#: now_lms/templates/inicio/panel_admin.html:259
-msgid ""
-"Gestiona los mensajes reportados por los usuarios del sistema para "
-"mantener un\n"
-"                                    ambiente seguro."
-msgstr ""
-"Manage messages reported by system users to maintain a\n"
-"                                    safe environment."
-
-#: now_lms/templates/inicio/panel_admin.html:264
-#: now_lms/templates/inicio/panel_moderator.html:59
-#: now_lms/templates/perfiles/moderador.html:59
-msgid "Ver Reportes"
-msgstr "View Reports"
-
-#: now_lms/templates/inicio/panel_admin.html:267
-msgid "Todos los Mensajes"
-msgstr "All Messages"
-
-#: now_lms/templates/inicio/panel_admin.html:277
-msgid "Herramientas de Administración"
-msgstr "Administration Tools"
-
-#: now_lms/templates/inicio/panel_admin.html:289
-#: now_lms/templates/learning/categorias/lista_categorias.html:44
-#: now_lms/templates/learning/etiquetas/lista_etiquetas.html:45
-#: now_lms/templates/learning/programas/editar_programa.html:24
-#: now_lms/templates/learning/programas/gestionar_cursos.html:125
-#: now_lms/templates/learning/programas/inscribir_usuario.html:106
-#: now_lms/templates/learning/programas/lista_programas.html:6
-#: now_lms/templates/learning/programas/lista_programas.html:20
-#: now_lms/templates/learning/programas/nuevo_programa.html:24
-#: now_lms/templates/themes/cambridge/navbar.j2:50
-#: now_lms/templates/themes/now_lms/navbar.j2:57
-msgid "Programas"
-msgstr "Programs"
-
-#: now_lms/templates/inicio/panel_admin.html:297
-#: now_lms/templates/perfiles/admin.html:252
-#: now_lms/templates/perfiles/admin.html:306
-#: now_lms/templates/perfiles/estudiante.html:151
-msgid "Configuración"
-msgstr "Settings"
-
-#: now_lms/templates/inicio/panel_instructor.html:7
-msgid "Panel del Instructor"
-msgstr "Instructor Panel"
-
-#: now_lms/templates/inicio/panel_instructor.html:49
-msgid "Bienvenido, Instructor"
-msgstr "Welcome, Instructor"
-
-#: now_lms/templates/inicio/panel_instructor.html:51
-msgid "Tu centro de enseñanza y gestión de cursos"
-msgstr "Your teaching and course management hub"
-
-#: now_lms/templates/inicio/panel_instructor.html:71
-msgid "Cursos Creados"
-msgstr "Created Courses"
-
-#: now_lms/templates/inicio/panel_instructor.html:74
-msgid "Cursos activos"
-msgstr "Active Courses"
-
-#: now_lms/templates/inicio/panel_instructor.html:100
-msgid "Logros estudiantiles"
-msgstr "Student Achievements"
-
-#: now_lms/templates/inicio/panel_instructor.html:123
-msgid "Estudiantes Inscritos"
-msgstr "Enrolled Students"
-
-#: now_lms/templates/inicio/panel_instructor.html:126
-msgid "Total de estudiantes"
-msgstr "Total Students"
-
-#: now_lms/templates/inicio/panel_instructor.html:137
-#: now_lms/templates/masterclass/admin_list.html:104
-msgid "Ver Estudiantes"
-msgstr "View Students"
-
-#: now_lms/templates/inicio/panel_instructor.html:158
-msgid "Mis Cursos Recientes"
-msgstr "My Recent Courses"
-
-#: now_lms/templates/inicio/panel_instructor.html:200
-msgid "Aún no has creado cursos"
-msgstr "You haven't created any courses yet"
-
-#: now_lms/templates/inicio/panel_instructor.html:202
-msgid "Crear mi primer curso"
-msgstr "Create My First Course"
-
-#: now_lms/templates/inicio/panel_instructor.html:216
-msgid "Centro de Mensajes"
-msgstr "Message Center"
-
-#: now_lms/templates/inicio/panel_instructor.html:221
-msgid ""
-"Mantente conectado con tus estudiantes y resuelve sus dudas de manera "
-"oportuna."
-msgstr "Stay connected with your students and address their questions promptly."
-
-#: now_lms/templates/inicio/panel_instructor.html:225
-#: now_lms/templates/inicio/panel_moderator.html:248
-#: now_lms/templates/perfiles/moderador.html:105
-msgid "Mis Mensajes"
-msgstr "My Messages"
-
-#: now_lms/templates/inicio/panel_instructor.html:235
-msgid "Herramientas de Enseñanza"
-msgstr "Teaching Tools"
-
-#: now_lms/templates/inicio/panel_instructor.html:245
-msgid "Mis Recursos"
-msgstr "My Resources"
-
-#: now_lms/templates/inicio/panel_instructor.html:250
-#: now_lms/templates/inicio/panel_moderator.html:276
-msgid "Buscar Cursos"
-msgstr "Search Courses"
-
-#: now_lms/templates/inicio/panel_moderator.html:7
-msgid "Panel del Moderador"
-msgstr "Moderator Panel"
-
-#: now_lms/templates/inicio/panel_moderator.html:49
-msgid "Bienvenido, Moderador"
-msgstr "Welcome, Moderator"
-
-#: now_lms/templates/inicio/panel_moderator.html:51
-msgid "Tu centro de moderación y supervisión académica"
-msgstr "Your academic moderation and supervision hub"
-
-#: now_lms/templates/inicio/panel_moderator.html:75
-#: now_lms/templates/inicio/panel_moderator.html:185
-msgid "Cursos Moderados"
-msgstr "Moderated Courses"
-
-#: now_lms/templates/inicio/panel_moderator.html:78
-msgid "Bajo supervisión"
-msgstr "Under Supervision"
-
-#: now_lms/templates/inicio/panel_moderator.html:101
-msgid "Estudiantes Supervisados"
-msgstr "Supervised Students"
-
-#: now_lms/templates/inicio/panel_moderator.html:104
-msgid "En cursos moderados"
-msgstr "In Moderated Courses"
-
-#: now_lms/templates/inicio/panel_moderator.html:127
-msgid "Mensajes Abiertos"
-msgstr "Open Messages"
-
-#: now_lms/templates/inicio/panel_moderator.html:130
-msgid "Pendientes de revisar"
-msgstr "Pending Review"
-
-#: now_lms/templates/inicio/panel_moderator.html:141
-#: now_lms/templates/perfiles/admin.html:116
-msgid "Revisar"
-msgstr "Review"
-
-#: now_lms/templates/inicio/panel_moderator.html:153
-msgid "Mensajes Resueltos"
-msgstr "Resolved Messages"
-
-#: now_lms/templates/inicio/panel_moderator.html:156
-msgid "Casos cerrados"
-msgstr "Closed Cases"
-
-#: now_lms/templates/inicio/panel_moderator.html:164
-msgid "Historial completo"
-msgstr "Full History"
-
-#: now_lms/templates/inicio/panel_moderator.html:225
-msgid "No hay cursos asignados para moderar"
-msgstr "No courses assigned for moderation"
-
-#: now_lms/templates/inicio/panel_moderator.html:238
-msgid "Gestión de Mensajes"
-msgstr "Message Management"
-
-#: now_lms/templates/inicio/panel_moderator.html:243
-msgid ""
-"Como moderador, ayuda a contestar los requerimientos de los estudiantes y"
-" supervisa\n"
-"                                    las conversaciones para mantener un "
-"ambiente de aprendizaje positivo."
-msgstr ""
-"As a moderator, help answer students' requests and oversee\n"
-"                                    conversations to maintain a positive "
-"learning environment."
-
-#: now_lms/templates/inicio/panel_moderator.html:261
-msgid "Herramientas de Moderación"
-msgstr "Moderation Tools"
-
-#: now_lms/templates/inicio/panel_moderator.html:271
-msgid "Usuarios"
-msgstr "Users"
-
-#: now_lms/templates/inicio/panel_moderator.html:284
-#: now_lms/templates/learning/curso/admin.html:360
-#: now_lms/templates/learning/recursos/lista_recursos.html:6
-#: now_lms/templates/learning/recursos/lista_recursos.html:20
-#: now_lms/templates/themes/cambridge/navbar.j2:54
-#: now_lms/templates/themes/now_lms/navbar.j2:63
-msgid "Recursos"
-msgstr "Resources"
-
-#: now_lms/templates/inicio/panel_user.html:7
-msgid "Panel del Estudiante"
-msgstr "Student Dashboard"
-
-#: now_lms/templates/inicio/panel_user.html:53
-#: now_lms/templates/perfiles/estudiante.html:61
-#: now_lms/templates/themes/cambridge/navbar.j2:93
-msgid "Bienvenido"
-msgstr "Welcome"
-
-#: now_lms/templates/inicio/panel_user.html:55
-msgid "Tu portal de aprendizaje y desarrollo personal"
-msgstr "Your Learning and Personal Development Portal"
-
-#: now_lms/templates/inicio/perfil.html:7
-msgid "Perfil"
-msgstr "Profile"
-
-#: now_lms/templates/inicio/perfil.html:73
-msgid "Perfil de"
-msgstr "Profile of"
-
-#: now_lms/templates/inicio/perfil_editar.html:6
-msgid "Editar perfil."
-msgstr "Edit Profile."
-
-#: now_lms/templates/inicio/private.html:24
-msgid "Perfil Privado"
-msgstr "Private Profile"
-
-#: now_lms/templates/inicio/private.html:25
-msgid "El perfil del usuario solicitado es privado."
-msgstr "The requested user's profile is private."
-
-#: now_lms/templates/inicio/programas.html:7
-msgid "Programas Disponibles"
-msgstr "Available Programs"
-
-#: now_lms/templates/inicio/recursos.html:7
-msgid "Recursos Disponibles"
-msgstr "Available Resources"
-
-#: now_lms/templates/learning/curso.html:45
-#: now_lms/templates/learning/curso/curso.html:45
-msgid "Portada del Curso"
-msgstr "Course Cover"
-
-#: now_lms/templates/learning/curso.html:54
-msgid "Placeholder: Miniatura"
-msgstr "Placeholder: Thumbnail"
-
-#: now_lms/templates/learning/curso.html:72
-msgid "¡Curso Completado con Éxito!"
-msgstr "Course Successfully Completed!"
-
-#: now_lms/templates/learning/curso.html:73
-msgid "Has obtenido la certificación de este curso."
-msgstr "You have earned the certification for this course."
-
-#: now_lms/templates/learning/curso.html:78
-msgid "Ver Certificado"
-msgstr "View Certificate"
-
-#: now_lms/templates/learning/curso.html:84
-#: now_lms/templates/learning/resources/pdf_viewer.html:285
-msgid "Descargar PDF"
-msgstr "Download PDF"
-
-#: now_lms/templates/learning/curso.html:92
-msgid "Recursos disponibles con este curso:"
-msgstr "Resources Available with This Course:"
-
-#: now_lms/templates/learning/curso.html:110
-#: now_lms/templates/learning/curso/enroll.html:155
-msgid "Auditar contenido del curso"
-msgstr "Audit Course Content"
-
-#: now_lms/templates/learning/curso.html:113
-msgid ""
-"Puede acceder al contenido del curso pero no podrá resolver las "
-"evaluaciones u obtener un certificado al finalizar."
-msgstr ""
-"You can access the course content but will not be able to complete "
-"assessments or receive a certificate upon completion."
-
-#: now_lms/templates/learning/curso.html:115
-msgid ""
-"Puede pagar el valor del curso antes de finalizarlo y acceder a las "
-"evaluaciones y la certificación."
-msgstr ""
-"You can pay for the course before finishing it to access assessments and "
-"receive certification."
-
-#: now_lms/templates/learning/curso.html:119
-#: now_lms/templates/learning/curso/enroll.html:171
-msgid "Proceder al pago"
-msgstr "Proceed to Payment"
-
-#: now_lms/templates/learning/curso.html:123
-#: now_lms/templates/learning/curso/enroll.html:175
-msgid "Inscribirse al curso"
-msgstr "Enroll in Course"
-
-#: now_lms/templates/learning/curso.html:137
-msgid "¿Tienes alguna pregunta sobre el curso? Contacta a tus instructores."
-msgstr "Do you have any questions about the course? Contact your instructors."
-
-#: now_lms/templates/learning/curso.html:144
-msgid "Ver Mensajes"
-msgstr "View Messages"
-
-#: now_lms/templates/learning/curso.html:164
-msgid "Participa en discusiones con otros estudiantes y compartir conocimientos."
-msgstr "Join discussions with other students and share knowledge."
-
-#: now_lms/templates/learning/curso.html:171
-msgid "Ver Foro"
-msgstr "See Forum"
-
-#: now_lms/templates/learning/curso.html:178
-msgid "Nuevo Mensaje en Foro"
-msgstr "New Forum Message"
-
-#: now_lms/templates/learning/curso.html:209
-msgid "Publicidad"
-msgstr "Advertisement"
-
-#: now_lms/templates/learning/curso.html:215
-#: now_lms/templates/learning/curso/admin.html:149
-msgid "Contenido del curso."
-msgstr "Course Content."
-
-#: now_lms/templates/learning/curso.html:272
-msgid "Preview"
-msgstr "Preview"
-
-#: now_lms/templates/learning/curso.html:312
-msgid "Aprobado"
-msgstr "Passed"
-
-#: now_lms/templates/learning/curso.html:316
-msgid "No Aprobado"
-msgstr "Not Passed"
-
-#: now_lms/templates/learning/curso.html:326
-msgid "Solicitud de reapertura pendiente"
-msgstr "Reopen Request Pending"
-
-#: now_lms/templates/learning/curso.html:331
-msgid "Solicitar nuevo intento"
-msgstr "Request New Attempt"
-
-#: now_lms/templates/learning/curso.html:344
-msgid "Pago requerido"
-msgstr "Payment Required"
-
-#: now_lms/templates/learning/curso.html:371
-msgid "Crear Nueva Sección"
-msgstr "Create New Section"
-
-#: now_lms/templates/learning/curso.html:374
-#: now_lms/templates/learning/curso/curso.html:261
-msgid "Este curso actualmente no cuenta con secciones disponibles."
-msgstr "This course currently has no available sections."
-
-#: now_lms/templates/learning/curso_lista.html:6
-msgid "Listado de cursos."
-msgstr "Course Listing."
-
-#: now_lms/templates/learning/curso_lista.html:20
-msgid "Lista de Cursos Disponibles"
-msgstr "Available Courses List"
-
-#: now_lms/templates/learning/curso_lista.html:21
-msgid "Gestiona y administra tus cursos de aprendizaje"
-msgstr "Manage and Administer Your Learning Courses"
-
-#: now_lms/templates/learning/curso_lista.html:38
-msgid "Lista de cursos disponibles en el sistema."
-msgstr "List of Available Courses in the System."
-
-#: now_lms/templates/learning/curso_lista.html:42
-#: now_lms/templates/learning/recursos/lista_recursos.html:42
-msgid "Código"
-msgstr "Code"
-
-#: now_lms/templates/learning/curso_lista.html:47
-msgid "Fin"
-msgstr "End"
-
-#: now_lms/templates/learning/certificados/lista_certificados.html:49
-#: now_lms/templates/learning/certificados/lista_certificados.html:68
-#: now_lms/templates/learning/curso_lista.html:49
-#: now_lms/templates/learning/recursos/lista_recursos.html:44
-#: now_lms/templates/learning/recursos/lista_recursos.html:67
-msgid "Público"
-msgstr "Public"
-
-#: now_lms/templates/learning/curso_lista.html:118
-msgid "No hay cursos disponibles"
-msgstr "No courses available"
-
-#: now_lms/templates/learning/curso_lista.html:119
-msgid "Usted no ha creado ningún curso todavía."
-msgstr "You have not created any courses yet."
-
-#: now_lms/templates/learning/editar_seccion.html:6
-msgid "Editar Sección"
-msgstr "Edit Section"
-
-#: now_lms/templates/learning/editar_seccion.html:20
-msgid "Editar sección."
-msgstr "Edit Section."
-
-#: now_lms/templates/learning/editar_seccion.html:25
-msgid "Nombre de la Nueva Sección."
-msgstr "New Section Name."
-
-#: now_lms/templates/learning/editar_seccion.html:26
-#: now_lms/templates/learning/nuevo_seccion.html:26
-msgid "Nombre de la Nueva Sección"
-msgstr "New Section Name"
-
-#: now_lms/templates/learning/editar_seccion.html:30
-msgid "Descripción de la Sección"
-msgstr "Section Description"
-
-#: now_lms/templates/learning/editar_seccion.html:31
-#: now_lms/templates/learning/nuevo_seccion.html:31
-msgid ""
-"Descripción de la nueva\n"
-"                            Sección."
-msgstr "Description of the new Section."
-
-#: now_lms/templates/learning/editar_seccion.html:38
-msgid "Actualizar Sección"
-msgstr "Update Section"
-
-#: now_lms/templates/learning/nuevo_curso.html:6
-msgid "Editar curso"
-msgstr "Edit Course"
-
-#: now_lms/templates/learning/nuevo_curso.html:8
-msgid "Crear un nuevo curso"
-msgstr "Create a New Course"
-
-#: now_lms/templates/learning/certificados/certificado.html:31
-#: now_lms/templates/learning/nuevo_curso.html:31
-msgid "Nombre del Curso"
-msgstr "Course Name"
-
-#: now_lms/templates/learning/nuevo_curso.html:34
-msgid "Código del"
-msgstr "Course Code"
-
-#: now_lms/templates/learning/nuevo_curso.html:35
-msgid "Código del Curso"
-msgstr "Course Code"
-
-#: now_lms/templates/learning/nuevo_curso.html:38
-msgid ""
-"Descripción\n"
-"                        Corta"
-msgstr "Short Description"
-
-#: now_lms/templates/learning/nuevo_curso.html:44
-msgid "Duración (HR)"
-msgstr "Duration (HR)"
-
-#: now_lms/templates/learning/nuevo_curso.html:55
-msgid "Visibilidad del curso."
-msgstr "Course Visibility."
-
-#: now_lms/templates/learning/nuevo_curso.html:60
-msgid "Modalidad del curso."
-msgstr "Course Modality."
-
-#: now_lms/templates/learning/nuevo_curso.html:61
-msgid "Modalidad del curso"
-msgstr "Course Modality"
-
-#: now_lms/templates/learning/nuevo_curso.html:66
-msgid "Cupo limitado"
-msgstr "Limited Seats"
-
-#: now_lms/templates/learning/nuevo_curso.html:68
-msgid "Cupo Limitado:"
-msgstr "Limited Seats:"
-
-#: now_lms/templates/learning/nuevo_curso.html:72
-msgid "Cupos:"
-msgstr "Seats:"
-
-#: now_lms/templates/learning/curso/admin_enroll.html:111
-#: now_lms/templates/learning/nuevo_curso.html:79
-msgid "Pagado"
-msgstr "Paid"
-
-#: now_lms/templates/learning/curso/coupons/create.html:107
-#: now_lms/templates/learning/curso/coupons/create.html:169
-#: now_lms/templates/learning/curso/coupons/edit.html:140
-#: now_lms/templates/learning/curso/coupons/edit.html:203
-#: now_lms/templates/learning/curso/enroll.html:64
-#: now_lms/templates/learning/nuevo_curso.html:83
-#: now_lms/templates/learning/paypal_payment.html:120
-#: now_lms/templates/learning/programa.html:31
-#: now_lms/templates/learning/programas/editar_programa.html:67
-#: now_lms/templates/learning/programas/inscribir_programa.html:45
-#: now_lms/templates/learning/programas/inscribir_usuario.html:84
-#: now_lms/templates/learning/programas/lista_programas.html:50
-#: now_lms/templates/learning/programas/nuevo_programa.html:49
-#: now_lms/templates/learning/recursos/editar_recurso.html:31
-#: now_lms/templates/learning/recursos/lista_recursos.html:46
-#: now_lms/templates/learning/recursos/nuevo_recurso.html:42
-msgid "Precio"
-msgstr "Price"
-
-#: now_lms/templates/learning/nuevo_curso.html:91
-msgid ""
-"Un estudiante puede auditar el curso pero no recibir un certificado al "
-"final si no cancela el valor del curso."
-msgstr ""
-"A student can audit the course but will not receive a certificate at the "
-"end if the course fee is not paid."
-
-#: now_lms/templates/learning/nuevo_curso.html:104
-msgid ""
-"Si el curso es en tiempo real o con tiempo definido defina las fechas de "
-"inicio y fin."
-msgstr "If the course is live or time-bound, set the start and end dates."
-
-#: now_lms/templates/learning/nuevo_curso.html:107
-msgid "Certificación"
-msgstr "Certification"
-
-#: now_lms/templates/learning/nuevo_curso.html:109
-msgid "Extender Certificado:"
-msgstr "Extend Certificate:"
-
-#: now_lms/templates/learning/nuevo_curso.html:113
-msgid "Plantilla de Certificado:"
-msgstr "Certificate Template:"
-
-#: now_lms/templates/learning/nuevo_curso.html:118
-msgid "Portada del curso"
-msgstr "Course Cover"
-
-#: now_lms/templates/learning/nuevo_curso.html:131
-msgid "Portada"
-msgstr "Cover"
-
-#: now_lms/templates/learning/nuevo_curso.html:143
-msgid "Categorización"
-msgstr "Categorization"
-
-#: now_lms/templates/learning/categorias/editar_categoria.html:25
-#: now_lms/templates/learning/categorias/editar_categoria.html:26
-#: now_lms/templates/learning/categorias/nueva_categoria.html:25
-#: now_lms/templates/learning/categorias/nueva_categoria.html:26
-#: now_lms/templates/learning/nuevo_curso.html:145
-msgid "Categoría"
-msgstr "Category"
-
-#: now_lms/templates/learning/nuevo_curso.html:153
-msgid ""
-"Mantén presionado Ctrl (o Cmd en Mac) para seleccionar múltiples "
-"etiquetas."
-msgstr "Hold Ctrl (or Cmd on Mac) to select multiple tags."
-
-#: now_lms/templates/learning/nuevo_curso.html:170
-msgid "Actualizar Curso"
-msgstr "Update Course"
-
-#: now_lms/templates/learning/nuevo_seccion.html:6
-msgid "Crear una nueva Sección."
-msgstr "Create a New Section."
-
-#: now_lms/templates/learning/curso/admin.html:154
-#: now_lms/templates/learning/nuevo_seccion.html:25
-msgid "Nueva"
-msgstr "New"
-
-#: now_lms/templates/learning/nuevo_usuario.html:6
-msgid "Crear un nuevo usuario"
-msgstr "Create a New User"
-
-#: now_lms/templates/learning/nuevo_usuario.html:26
-msgid "Nombre del Usuario"
-msgstr "User First Name"
-
-#: now_lms/templates/learning/nuevo_usuario.html:31
-msgid "Apellido del Usuario"
-msgstr "User Last Name"
-
-#: now_lms/templates/learning/nuevo_usuario.html:36
-msgid ""
-"Correo\n"
-"                            Electrónico"
-msgstr "Email Address"
-
-#: now_lms/templates/learning/nuevo_usuario.html:51
-msgid "Crear Usuario"
-msgstr "Create User"
-
-#: now_lms/templates/learning/paypal_payment.html:7
-msgid "Pago con PayPal"
-msgstr "Pay with PayPal"
-
-#: now_lms/templates/learning/paypal_payment.html:118
-msgid "Detalles"
-msgstr "Details"
-
-#: now_lms/templates/learning/curso/enroll.html:70
-#: now_lms/templates/learning/curso/enroll.html:78
-#: now_lms/templates/learning/paypal_payment.html:125
-#: now_lms/templates/learning/programas/inscribir_programa.html:50
-#: now_lms/templates/learning/programas/inscribir_programa.html:55
-msgid "Total"
-msgstr "Total"
-
-#: now_lms/templates/learning/categorias/lista_categorias.html:43
-#: now_lms/templates/learning/etiquetas/lista_etiquetas.html:44
-#: now_lms/templates/learning/programa.html:26
-#: now_lms/templates/learning/programas/editar_programa.html:33
-#: now_lms/templates/learning/programas/gestionar_cursos.html:6
-#: now_lms/templates/learning/programas/gestionar_cursos.html:22
-#: now_lms/templates/learning/programas/gestionar_cursos.html:46
-#: now_lms/templates/learning/programas/inscribir_usuario.html:97
-#: now_lms/templates/learning/programas/lista_cursos.html:18
-#: now_lms/templates/learning/programas/lista_programas.html:47
-#: now_lms/templates/learning/programas/tomar_programa.html:35
-#: now_lms/templates/themes/cambridge/navbar.j2:46
-#: now_lms/templates/themes/now_lms/navbar.j2:51
-msgid "Cursos"
-msgstr "Courses"
-
-#: now_lms/templates/learning/programa.html:36
-msgid "Acceso"
-msgstr "Access"
-
-#: now_lms/templates/learning/programa.html:37
-msgid "De por vida"
-msgstr "Lifetime"
-
-#: now_lms/templates/learning/categorias/editar_categoria.html:6
-#: now_lms/templates/learning/categorias/editar_categoria.html:20
-msgid "Editar Categoría"
-msgstr "Edit Category"
-
-#: now_lms/templates/learning/categorias/editar_categoria.html:37
-msgid "Actualizar Categoría"
-msgstr "Update Category"
-
-#: now_lms/templates/learning/categorias/lista_categorias.html:6
-msgid "Lista de Categorías."
-msgstr "Category List."
-
-#: now_lms/templates/learning/categorias/lista_categorias.html:20
-msgid "Lista de Categorías Disponibles"
-msgstr "Available Categories List"
-
-#: now_lms/templates/learning/categorias/lista_categorias.html:21
-msgid "Gestiona y administra las categorías del sistema"
-msgstr "Manage and administer system categories"
-
-#: now_lms/templates/learning/categorias/lista_categorias.html:26
-msgid "Nueva categoría"
-msgstr "New Category"
-
-#: now_lms/templates/learning/categorias/lista_categorias.html:38
-msgid "Lista de categorías disponibles en el sistema."
-msgstr "List of available categories in the system."
-
-#: now_lms/templates/learning/categorias/lista_categorias.html:75
-msgid "¿Está seguro de que desea eliminar esta categoría?"
-msgstr "Are you sure you want to delete this category?"
-
-#: now_lms/templates/learning/categorias/lista_categorias.html:92
-msgid "No hay categorías disponibles"
-msgstr "No categories available"
-
-#: now_lms/templates/learning/categorias/lista_categorias.html:93
-msgid "Usted no ha creado ninguna categoría todavía."
-msgstr "You haven't created any categories yet."
-
-#: now_lms/templates/learning/categorias/lista_categorias.html:95
-msgid "Crear primera categoría"
-msgstr "Create First Category"
-
-#: now_lms/templates/learning/categorias/nueva_categoria.html:6
-#: now_lms/templates/learning/categorias/nueva_categoria.html:37
-msgid "Crear Categoría"
-msgstr "Create Category"
-
-#: now_lms/templates/learning/categorias/nueva_categoria.html:20
-msgid "Crear Categoría."
-msgstr "Create Category."
-
-#: now_lms/templates/learning/certificados/certificado.html:6
-msgid "Certificado de Finalizacion de curso"
-msgstr "Course Completion Certificate"
-
-#: now_lms/templates/learning/certificados/certificado.html:16
-msgid "Certificado de Finalización de Curso"
-msgstr "Course Completion Certificate"
-
-#: now_lms/templates/learning/certificados/certificado.html:20
-msgid "Se hace constar que"
-msgstr "This certifies that"
-
-#: now_lms/templates/learning/certificados/certificado.html:20
-msgid ""
-"ha\n"
-"                        completado satisfactoriamente el curso"
-msgstr "has successfully completed the course"
-
-#: now_lms/templates/learning/certificados/certificado.html:22
-msgid "cumpliendo con todos los requisitos académicos y evaluaciones establecidas"
-msgstr "fulfilling all academic requirements and evaluations"
-
-#: now_lms/templates/learning/certificados/certificado.html:26
-msgid "Datos del Estudiante"
-msgstr "Student Information"
-
-#: now_lms/templates/learning/certificados/certificado.html:30
-msgid "Datos del Curso"
-msgstr "Course Information"
-
-#: now_lms/templates/learning/certificados/certificado.html:32
-msgid "Descripción del Curso"
-msgstr "Course Description"
-
-#: now_lms/templates/learning/certificados/certificado.html:34
-#: now_lms/templates/learning/certificados/certificado.html:36
-msgid "Fecha de Inicio"
-msgstr "Start Date"
-
-#: now_lms/templates/learning/certificados/certificado.html:38
-msgid "Duración"
-msgstr "Duration"
-
-#: now_lms/templates/learning/certificados/certificado.html:38
-msgid "horas"
-msgstr "hours"
-
-#: now_lms/templates/learning/certificados/certificado.html:41
-msgid "Datos del Certicado"
-msgstr "Certificate Details"
-
-#: now_lms/templates/learning/certificados/certificado.html:42
-msgid "Fecha de Emisión"
-msgstr "Issue Date"
-
-#: now_lms/templates/learning/certificados/certificado.html:44
-#: now_lms/templates/learning/certificados/emitir_certificado.html:52
-msgid "Nota"
-msgstr "Grade"
-
-#: now_lms/templates/learning/certificados/certificado.html:55
-msgid "Ver Certicado"
-msgstr "View Certificate"
-
-#: now_lms/templates/learning/certificados/certificado.html:63
-msgid "Descargar Certificado"
-msgstr "Download Certificate"
-
-#: now_lms/templates/learning/certificados/editar_certificado.html:6
-msgid "Editar Plantilla de Certicado"
-msgstr "Edit Certificate Template"
-
-#: now_lms/templates/learning/certificados/editar_certificado.html:18
-msgid "Editar Certificado"
-msgstr "Edit Certificate"
-
-#: now_lms/templates/learning/certificados/editar_certificado.html:23
-#: now_lms/templates/learning/certificados/editar_certificado.html:24
-#: now_lms/templates/learning/certificados/lista_certificados.html:45
-#: now_lms/templates/learning/certificados/nuevo_certificado.html:23
-#: now_lms/templates/learning/certificados/nuevo_certificado.html:24
-msgid "Certificado"
-msgstr "Certificate"
-
-#: now_lms/templates/learning/certificados/editar_certificado.html:28
-#: now_lms/templates/learning/certificados/editar_certificado.html:29
-msgid "Descripcion"
-msgstr "Description"
-
-#: now_lms/templates/learning/certificados/editar_certificado.html:36
-#: now_lms/templates/learning/certificados/lista_certificados.html:47
-#: now_lms/templates/learning/certificados/lista_certificados.html:61
-msgid "Habilitado"
-msgstr "Enabled"
-
-#: now_lms/templates/learning/certificados/editar_certificado.html:42
-msgid "Publico"
-msgstr "Public"
-
-#: now_lms/templates/learning/certificados/editar_certificado.html:48
-msgid "Tipo de Certificado"
-msgstr "Certificate Type"
-
-#: now_lms/templates/learning/certificados/editar_certificado.html:65
-msgid "Actualizar Certificado"
-msgstr "Update Certificate"
-
-#: now_lms/templates/learning/certificados/emitir_certificado.html:6
-msgid "Crear Nueva Plantilla"
-msgstr "Create New Template"
-
-#: now_lms/templates/learning/certificados/emitir_certificado.html:18
-msgid "Emitir un nuevo Certificado"
-msgstr "Issue a New Certificate"
-
-#: now_lms/templates/learning/certificados/emitir_certificado.html:28
-msgid "Tipo de Contenido"
-msgstr "Content Type"
-
-#: now_lms/templates/learning/certificados/emitir_certificado.html:40
-msgid "Clase Magistral"
-msgstr "Masterclass"
-
-#: now_lms/templates/learning/certificados/emitir_certificado.html:47
-msgid "Plantilla"
-msgstr "Template"
-
-#: now_lms/templates/learning/certificados/emitir_certificado.html:57
-#: now_lms/templates/learning/certificados/nuevo_certificado.html:48
-msgid "Crear Certificado"
-msgstr "Create Certificate"
-
-#: now_lms/templates/learning/certificados/lista_certificaciones.html:6
-msgid "Lista de Certificaciones emitidas"
-msgstr "Issued Certifications List"
-
-#: now_lms/templates/learning/certificados/lista_certificaciones.html:20
-msgid "Lista de Certificados Emitidos"
-msgstr "Issued Certificates List"
-
-#: now_lms/templates/learning/certificados/lista_certificaciones.html:21
-msgid "Gestiona y administra los certificados emitidos en el sistema"
-msgstr "Manage and administer issued certificates in the system"
-
-#: now_lms/templates/learning/certificados/lista_certificaciones.html:26
-msgid "Nuevo Certificado"
-msgstr "New Certificate"
-
-#: now_lms/templates/learning/certificados/lista_certificados.html:6
-msgid "Plantillas Disponibles."
-msgstr "Available Templates."
-
-#: now_lms/templates/learning/certificados/lista_certificados.html:20
-msgid "Lista de Certificados Disponibles"
-msgstr "Available Certificates List"
-
-#: now_lms/templates/learning/certificados/lista_certificados.html:21
-msgid "Gestiona y administra las plantillas de certificados"
-msgstr "Manage and administer certificate templates"
-
-#: now_lms/templates/learning/certificados/lista_certificados.html:26
-msgid "Nueva plantilla"
-msgstr "New Template"
-
-#: now_lms/templates/learning/certificados/lista_certificados.html:29
-msgid "Nuevo certificado"
-msgstr "New Certificate"
-
-#: now_lms/templates/learning/certificados/lista_certificados.html:41
-msgid "Lista de certificados disponibles en el sistema."
-msgstr "List of available certificates in the system."
-
-#: now_lms/templates/learning/certificados/lista_certificados.html:63
-msgid "Deshabilitado"
-msgstr "Disabled"
-
-#: now_lms/templates/learning/certificados/lista_certificados.html:70
-#: now_lms/templates/learning/recursos/lista_recursos.html:69
-msgid "Privado"
-msgstr "Private"
-
-#: now_lms/templates/learning/certificados/lista_certificados.html:79
-msgid "Deshabilitar"
-msgstr "Disable"
-
-#: now_lms/templates/learning/certificados/lista_certificados.html:87
-msgid "Habilitar"
-msgstr "Enable"
-
-#: now_lms/templates/learning/certificados/lista_certificados.html:95
-msgid "Hacer privado"
-msgstr "Make Private"
-
-#: now_lms/templates/learning/certificados/lista_certificados.html:103
-#: now_lms/templates/learning/curso/admin.html:75
-msgid "Publicar"
-msgstr "Publish"
-
-#: now_lms/templates/learning/certificados/lista_certificados.html:119
-msgid "Visualizar"
-msgstr "View"
-
-#: now_lms/templates/learning/certificados/lista_certificados.html:136
-msgid "No hay certificados disponibles"
-msgstr "No certificates available"
-
-#: now_lms/templates/learning/certificados/lista_certificados.html:137
-msgid "Usted no ha creado ningún certificado todavía."
-msgstr "You haven't created any certificates yet."
-
-#: now_lms/templates/learning/certificados/lista_certificados.html:139
-msgid "Crear primera plantilla"
-msgstr "Create First Template"
-
-#: now_lms/templates/learning/certificados/nuevo_certificado.html:6
-msgid "Crear nueva plantilla"
-msgstr "Create New Template"
-
-#: now_lms/templates/learning/certificados/nuevo_certificado.html:18
-msgid "Crear nuevo certificado."
-msgstr "Create New Certificate."
-
-#: now_lms/templates/learning/curso/admin.html:47
-#: now_lms/templates/learning/curso/admin.html:209
-#: now_lms/templates/learning/curso/admin.html:241
-#: now_lms/templates/learning/curso/admin.html:255
-#: now_lms/templates/learning/curso/admin.html:344
-msgid "Ocultar"
-msgstr "Hide"
-
-#: now_lms/templates/learning/curso/admin.html:50
-msgid "Cambiar status:"
-msgstr "Change status:"
-
-#: now_lms/templates/learning/curso/admin.html:80
-msgid "Quitar del Sitio Web."
-msgstr "Remove from Website."
-
-#: now_lms/templates/learning/curso/admin.html:87
-msgid "Agregar al Sitio Web."
-msgstr "Add to Website."
-
-#: now_lms/templates/learning/curso/admin.html:137
-msgid "Estatus del curso:"
-msgstr "Course status:"
-
-#: now_lms/templates/learning/curso/admin.html:145
-msgid "Este curso no se ha publicado en el sitio Web."
-msgstr "This course has not been published on the Website."
-
-#: now_lms/templates/learning/curso/admin.html:167
-#: now_lms/templates/learning/programas/admin_enroll.html:28
-#: now_lms/templates/learning/programas/admin_enroll.html:77
-#: now_lms/templates/learning/programas/admin_enrollments.html:32
-#: now_lms/templates/learning/programas/admin_enrollments.html:102
-#: now_lms/templates/learning/programas/gestionar_cursos.html:29
-#: now_lms/templates/learning/programas/inscribir_usuario.html:6
-#: now_lms/templates/learning/programas/inscribir_usuario.html:24
-#: now_lms/templates/learning/programas/inscribir_usuario.html:49
-msgid "Inscribir"
-msgstr "Enroll"
-
-#: now_lms/templates/learning/curso/admin.html:172
-#: now_lms/templates/learning/programas/gestionar_cursos.html:36
-#: now_lms/templates/learning/programas/inscribir_usuario.html:103
-#: now_lms/templates/learning/programas/lista_programas.html:29
-#: now_lms/templates/learning/programas/tomar_programa.html:123
-msgid "Ver"
-msgstr "View"
-
-#: now_lms/templates/learning/curso/admin.html:190
-#: now_lms/templates/learning/curso/admin.html:285
-#: now_lms/templates/learning/curso/coupons/list.html:18
-#: now_lms/templates/learning/mensajes/nuevo_msg.html:34
-#: now_lms/templates/learning/programas/lista_programas.html:26
-#: now_lms/templates/learning/resources_new/nuevo_recurso_html.html:6
-#: now_lms/templates/learning/resources_new/nuevo_recurso_img.html:6
-#: now_lms/templates/learning/resources_new/nuevo_recurso_link.html:6
-#: now_lms/templates/learning/resources_new/nuevo_recurso_meet.html:6
-#: now_lms/templates/learning/resources_new/nuevo_recurso_mp3.html:6
-#: now_lms/templates/learning/resources_new/nuevo_recurso_pdf.html:6
-#: now_lms/templates/learning/resources_new/nuevo_recurso_slides.html:6
-#: now_lms/templates/learning/resources_new/nuevo_recurso_text.html:6
-#: now_lms/templates/learning/resources_new/nuevo_recurso_youtube.html:6
-msgid "Nuevo"
-msgstr "New"
-
-#: now_lms/templates/learning/curso/admin.html:190
-#: now_lms/templates/learning/curso/admin.html:285
-#: now_lms/templates/learning/recursos/editar_recurso.html:6
-#: now_lms/templates/learning/recursos/editar_recurso.html:20
-#: now_lms/templates/learning/recursos/editar_recurso.html:25
-#: now_lms/templates/learning/recursos/editar_recurso.html:26
-#: now_lms/templates/learning/recursos/editar_recurso.html:50
-#: now_lms/templates/learning/recursos/editar_recurso.html:53
-#: now_lms/templates/learning/recursos/editar_recurso.html:58
-#: now_lms/templates/learning/recursos/nuevo_recurso.html:6
-#: now_lms/templates/learning/recursos/nuevo_recurso.html:20
-#: now_lms/templates/learning/recursos/nuevo_recurso.html:25
-#: now_lms/templates/learning/recursos/nuevo_recurso.html:26
-#: now_lms/templates/learning/recursos/nuevo_recurso.html:59
-#: now_lms/templates/learning/recursos/nuevo_recurso.html:73
-#: now_lms/templates/learning/recursos/recurso.html:83
-#: now_lms/templates/learning/resources/type_html.html:66
-#: now_lms/templates/learning/resources_new/editar_recurso_descargable.html:6
-#: now_lms/templates/learning/resources_new/editar_recurso_descargable.html:20
-#: now_lms/templates/learning/resources_new/editar_recurso_html.html:6
-#: now_lms/templates/learning/resources_new/editar_recurso_html.html:25
-#: now_lms/templates/learning/resources_new/editar_recurso_html.html:30
-#: now_lms/templates/learning/resources_new/editar_recurso_img.html:6
-#: now_lms/templates/learning/resources_new/editar_recurso_img.html:43
-#: now_lms/templates/learning/resources_new/editar_recurso_link.html:6
-#: now_lms/templates/learning/resources_new/editar_recurso_link.html:35
-#: now_lms/templates/learning/resources_new/editar_recurso_meet.html:6
-#: now_lms/templates/learning/resources_new/editar_recurso_meet.html:50
-#: now_lms/templates/learning/resources_new/editar_recurso_mp3.html:6
-#: now_lms/templates/learning/resources_new/editar_recurso_mp3.html:67
-#: now_lms/templates/learning/resources_new/editar_recurso_pdf.html:6
-#: now_lms/templates/learning/resources_new/editar_recurso_pdf.html:43
-#: now_lms/templates/learning/resources_new/editar_recurso_text.html:6
-#: now_lms/templates/learning/resources_new/editar_recurso_text.html:30
-#: now_lms/templates/learning/resources_new/editar_recurso_youtube.html:6
-#: now_lms/templates/learning/resources_new/editar_recurso_youtube.html:35
-#: now_lms/templates/learning/resources_new/nuevo_recurso.html:144
-#: now_lms/templates/learning/resources_new/nuevo_recurso.html:204
-#: now_lms/templates/learning/resources_new/nuevo_recurso_descargable.html:6
-#: now_lms/templates/learning/resources_new/nuevo_recurso_descargable.html:20
-#: now_lms/templates/learning/resources_new/nuevo_recurso_html.html:6
-#: now_lms/templates/learning/resources_new/nuevo_recurso_html.html:25
-#: now_lms/templates/learning/resources_new/nuevo_recurso_html.html:30
-#: now_lms/templates/learning/resources_new/nuevo_recurso_html.html:35
-#: now_lms/templates/learning/resources_new/nuevo_recurso_img.html:6
-#: now_lms/templates/learning/resources_new/nuevo_recurso_img.html:35
-#: now_lms/templates/learning/resources_new/nuevo_recurso_link.html:6
-#: now_lms/templates/learning/resources_new/nuevo_recurso_link.html:35
-#: now_lms/templates/learning/resources_new/nuevo_recurso_meet.html:6
-#: now_lms/templates/learning/resources_new/nuevo_recurso_meet.html:55
-#: now_lms/templates/learning/resources_new/nuevo_recurso_mp3.html:6
-#: now_lms/templates/learning/resources_new/nuevo_recurso_mp3.html:52
-#: now_lms/templates/learning/resources_new/nuevo_recurso_pdf.html:6
-#: now_lms/templates/learning/resources_new/nuevo_recurso_pdf.html:35
-#: now_lms/templates/learning/resources_new/nuevo_recurso_slides.html:6
-#: now_lms/templates/learning/resources_new/nuevo_recurso_text.html:6
-#: now_lms/templates/learning/resources_new/nuevo_recurso_text.html:30
-#: now_lms/templates/learning/resources_new/nuevo_recurso_youtube.html:6
-#: now_lms/templates/learning/resources_new/nuevo_recurso_youtube.html:35
-msgid "Recurso"
-msgstr "Resource"
-
-#: now_lms/templates/learning/curso/admin.html:201
-msgid "Ordenar"
-msgstr "Sort"
-
-#: now_lms/templates/learning/curso/admin.html:248
-#: now_lms/templates/learning/curso/admin.html:337
-msgid "Publicar Sección"
-msgstr "Publish Section"
-
-#: now_lms/templates/learning/curso/admin.html:262
-msgid "Eliminar Sección"
-msgstr "Delete Section"
-
-#: now_lms/templates/learning/curso/admin.html:292
-msgid "Ordenar Sección:"
-msgstr "Sort Section:"
-
-#: now_lms/templates/learning/curso/admin.html:298
-msgid "Bajar Sección"
-msgstr "Move Section Down"
-
-#: now_lms/templates/learning/curso/admin.html:305
-msgid "Subir Sección"
-msgstr "Move Section Up"
-
-#: now_lms/templates/learning/curso/admin_enroll.html:9
-#: now_lms/templates/learning/curso/admin_enroll.html:25
-msgid "Inscripción Administrativa"
-msgstr "Administrative Enrollment"
-
-#: now_lms/templates/learning/curso/admin_enroll.html:27
-msgid "Inscribir estudiante al curso:"
-msgstr "Enroll Student in Course:"
-
-#: now_lms/templates/learning/curso/admin_enroll.html:34
-msgid "Curso Pagado:"
-msgstr "Paid Course:"
-
-#: now_lms/templates/learning/curso/admin_enroll.html:34
-msgid "Este curso tiene un costo de"
-msgstr "This course costs"
-
-#: now_lms/templates/learning/curso/admin_enroll.html:35
-msgid ""
-"Al usar la inscripción administrativa,\n"
-"                                    puedes omitir el pago para dar acceso"
-" completo al estudiante."
-msgstr "Using administrative enrollment, you can skip the payment to grant full access to the student."
-
-#: now_lms/templates/learning/curso/admin_enroll.html:41
-msgid "Curso Gratuito:"
-msgstr "Free Course:"
-
-msgid "Este curso es gratuito para todos los\n                                    estudiantes."
-msgstr "This course is free for all students."
-
-msgid "Ingresa el nombre de usuario del estudiante que deseas inscribir."
-msgstr "Enter the username of the student you want to enroll."
-
-msgid "Si está marcado, el estudiante tendrá acceso completo\n                                            sin realizar el pago."
-msgstr "If checked, the student will have full access without making a payment."
-
-msgid "Esta opción no afecta cursos\n                                            gratuitos."
-msgstr "This option does not affect free courses."
-
-msgid "Notas opcionales sobre esta inscripción (para referencia administrativa)."
-msgstr "Optional notes for this enrollment (for administrative reference)."
-
-msgid "Inscribir Estudiante"
-msgstr "Enroll Student"
-
-msgid "Información del Curso"
-msgstr "Course Information"
-
-msgid "Nombre:"
-msgstr "Name:"
-
-msgid "Código:"
-msgstr "Code:"
-
-msgid "Estado:"
-msgstr "Status:"
-
-msgid "Tipo:"
-msgstr "Type:"
-
-msgid "Gratuito"
-msgstr "Free"
-
-msgid "Auditable"
-msgstr "Auditable"
-
-msgid "Precio:"
-msgstr "Price:"
-
-msgid "Inscripciones"
-msgstr "Enrollments"
-
-msgid "Inscripciones del Curso"
-msgstr "Course Enrollments"
-
-msgid "Volver al Curso"
-msgstr "Back to Course"
-
-msgid "Email"
-msgstr "Email"
-
-msgid "Fecha de Inscripción"
-msgstr "Enrollment Date"
-
-msgid "Método de Pago"
-msgstr "Payment Method"
-
-msgid "Estado del Pago"
-msgstr "Payment Status"
-
-msgid "Monto"
-msgstr "Amount"
-
-msgid "Inscrito Por"
-msgstr "Enrolled By"
-
-msgid "Admin. Manual"
-msgstr "Manual Admin"
-
-msgid "Admin.\n                                                        Programa"
-msgstr "Admin.\n                                                        Program"
-
-msgid "Auditoría"
-msgstr "Audit"
-
-msgid "Sin pago"
-msgstr "No Payment"
-
-msgid "Sistema"
-msgstr "System"
-
-msgid "¿Estás seguro de que deseas desinscribir a"
-msgstr "Are you sure you want to unenroll"
-
-msgid "Desinscribir"
-msgstr "Unenroll"
-
-msgid "No hay estudiantes inscritos"
-msgstr "No students enrolled"
-
-msgid "Aún no hay estudiantes inscritos en este curso."
-msgstr "There are no students enrolled in this course yet."
-
-msgid "Inscribir Primer Estudiante"
-msgstr "Enroll First Student"
-
-msgid "Administrar Curso"
-msgstr "Manage Course"
-
-msgid "Fechas:"
-msgstr "Dates:"
-
-msgid "Modalidad:"
-msgstr "Mode:"
-
-msgid "A su propio ritmo"
-msgstr "Self-paced"
-
-msgid "Curso Gratuito"
-msgstr "Free Course"
-
-msgid "Certificación:"
-msgstr "Certification:"
-
-msgid "Incluida"
-msgstr "Included"
-
-msgid "Cupo:"
-msgstr "Capacity:"
-
-msgid "Limitado"
-msgstr "Limited"
-
-msgid "Nivel:"
-msgstr "Level:"
-
-msgid "Recursos Descargables"
-msgstr "Downloadable Resources"
-
-msgid "Ya está inscrito en este curso"
-msgstr "You are already enrolled in this course"
-
-msgid "Continuar Curso"
-msgstr "Continue Course"
-
-msgid "Inscribirse al Curso"
-msgstr "Enroll in Course"
-
-msgid "Para acceder al curso necesitas una cuenta"
-msgstr "You need an account to access this course"
-
-msgid "Crear Cuenta Gratis"
-msgstr "Create Free Account"
-
-msgid "Contenido del curso"
-msgstr "Course Content"
-
-msgid "Vista Previa"
-msgstr "Preview"
-
-msgid "Restringido"
-msgstr "Restricted"
-
-msgid "Sin contenido disponible"
-msgstr "No content available"
-
-msgid "Esta a punto de inscribirse al curso"
-msgstr "You are about to enroll in the course"
-
-msgid "Complete la siguiente información para completar su registro."
-msgstr "Complete the following information to finish your registration."
-
-msgid "Resumen"
-msgstr "Summary"
-
-msgid "Precio Original"
-msgstr "Original Price"
-
-msgid "Descuento"
-msgstr "Discount"
-
-msgid "descuento"
-msgstr "discount"
-
-msgid "Descuento\n                                            fijo"
-msgstr "Fixed\n                                            Discount"
-
-msgid "¡GRATIS!"
-msgstr "FREE!"
-
-msgid "GRATIS"
-msgstr "FREE"
-
-msgid "Billing address"
-msgstr "Billing Address"
-
-msgid "Valid first name is required."
-msgstr "Valid first name is required."
-
-msgid "Valid last name is required."
-msgstr "Valid last name is required."
-
-#: now_lms/templates/learning/curso/enroll.html:98
-msgid "Correo Electronico"
-msgstr "Email"
-
-#: now_lms/templates/learning/curso/enroll.html:101
-msgid "Please enter a valid email address for shipping updates."
-msgstr "Please enter a valid email address for shipping updates."
-
-#: now_lms/templates/learning/curso/enroll.html:105
-msgid "Dirección"
-msgstr "Address"
-
-#: now_lms/templates/learning/curso/enroll.html:107
-msgid "Please enter your shipping address."
-msgstr "Please enter your shipping address."
-
-#: now_lms/templates/learning/curso/enroll.html:110
-msgid "Dirección 2"
-msgstr "Address 2"
-
-#: now_lms/templates/learning/curso/enroll.html:114
-msgid "País"
-msgstr "Country"
-
-#: now_lms/templates/learning/curso/enroll.html:116
-msgid "Please select a valid country."
-msgstr "Please select a valid country."
-
-#: now_lms/templates/learning/curso/enroll.html:121
-msgid "Please provide a valid state."
-msgstr "Please provide a valid state."
-
-#: now_lms/templates/learning/curso/enroll.html:124
-msgid "Código Postal"
-msgstr "Postal Code"
-
-#: now_lms/templates/learning/curso/enroll.html:126
-msgid "Zip code required."
-msgstr "Zip code required."
-
-#: now_lms/templates/learning/curso/enroll.html:132
-msgid "Código de Cupón"
-msgstr "Coupon Code"
-
-#: now_lms/templates/learning/curso/enroll.html:136
-msgid "Código de Cupón (Opcional)"
-msgstr "Coupon Code (Optional)"
-
-#: now_lms/templates/learning/curso/enroll.html:140
-msgid "Aplicar"
-msgstr "Apply"
-
-#: now_lms/templates/learning/curso/enroll.html:145
-msgid "Cupón"
-msgstr "Coupon"
-
-#: now_lms/templates/learning/curso/enroll.html:145
-msgid "aplicado exitosamente"
-msgstr "applied successfully"
-
-#: now_lms/templates/learning/curso/enroll.html:158
-msgid ""
-"Puede acceder al contenido del curso pero no podrá resolver las "
-"evaluaciones u obtener un\n"
-"                                certificado al finalizar."
-msgstr ""
-"You can access the course content but will not be able to complete "
-"assessments or receive a certificate upon completion."
-
-#: now_lms/templates/learning/curso/enroll.html:161
-msgid ""
-"Puede pagar el valor del curso antes de finalizarlo y acceder a las "
-"evaluaciones y la\n"
-"                                certificación."
-msgstr ""
-"You can pay for the course before finishing to access assessments and "
-"obtain certification."
-
-#: now_lms/templates/learning/curso/enroll.html:167
-msgid "¡Inscribirse Gratis con Cupón!"
-msgstr "Enroll Free with Coupon!"
-
-#: now_lms/templates/learning/curso/coupons/create.html:6
-msgid "Crear Cupón"
-msgstr "Create Coupon"
-
-#: now_lms/templates/learning/curso/coupons/create.html:16
-msgid "Crear Nuevo Cupón"
-msgstr "Create New Coupon"
-
-#: now_lms/templates/learning/curso/coupons/create.html:17
-msgid "Curso:"
-msgstr "Course:"
-
-#: now_lms/templates/learning/etiquetas/editar_etiqueta.html:6
-#: now_lms/templates/learning/etiquetas/editar_etiqueta.html:37
-msgid "Editar Etiqueta"
-msgstr "Edit Tag"
-
-#: now_lms/templates/learning/etiquetas/editar_etiqueta.html:20
-msgid "Editar etiqueta"
-msgstr "Edit tag"
-
-#: now_lms/templates/learning/etiquetas/editar_etiqueta.html:25
-#: now_lms/templates/learning/etiquetas/editar_etiqueta.html:26
-#: now_lms/templates/learning/etiquetas/nueva_etiqueta.html:25
-#: now_lms/templates/learning/etiquetas/nueva_etiqueta.html:26
-msgid "Etiqueta"
-msgstr "Tag"
-
-#: now_lms/templates/learning/etiquetas/editar_etiqueta.html:30
-#: now_lms/templates/learning/etiquetas/nueva_etiqueta.html:30
-msgid "Color"
-msgstr "Color"
-
-#: now_lms/templates/learning/etiquetas/lista_etiquetas.html:6
-msgid "Lista de Etiquetas"
-msgstr "Tag List"
-
-#: now_lms/templates/learning/etiquetas/lista_etiquetas.html:20
-msgid "Lista de Etiquetas Disponibles"
-msgstr "Available Tags List"
-
-#: now_lms/templates/learning/etiquetas/lista_etiquetas.html:21
-msgid "Gestiona y administra las etiquetas del sistema"
-msgstr "Manage and administer system tags"
-
-#: now_lms/templates/learning/etiquetas/lista_etiquetas.html:26
-#: now_lms/templates/learning/etiquetas/nueva_etiqueta.html:6
-msgid "Nueva Etiqueta"
-msgstr "New Tag"
-
-#: now_lms/templates/learning/etiquetas/nueva_etiqueta.html:20
-msgid "Crear nueva Etiqueta"
-msgstr "Create New Tag"
-
-#: now_lms/templates/learning/etiquetas/nueva_etiqueta.html:35
-msgid "Crear Etiqueta"
-msgstr "Create Tag"
-
-#: now_lms/templates/learning/mensajes/course_messages.html:93
-msgid "Enviar"
-msgstr "Send"
-
-#: now_lms/templates/learning/mensajes/new_thread.html:54
-#: now_lms/templates/learning/mensajes/nuevo_msg.html:25
-#: now_lms/templates/learning/mensajes/nuevo_msg.html:26
-msgid "Asunto"
-msgstr "Subject"
-
-#: now_lms/templates/learning/mensajes/new_thread.html:55
-msgid "¿En qué podemos ayudarte?"
-msgstr "How can we help you?"
-
-#: now_lms/templates/learning/mensajes/new_thread.html:80
-msgid "Enviar Mensaje"
-msgstr "Send Message"
-
-#: now_lms/templates/learning/mensajes/nuevo_msg.html:6
-msgid "Nuevo Recurso - Documento"
-msgstr "New Resource - Document"
-
-#: now_lms/templates/learning/programas/admin_enroll.html:7
-#: now_lms/templates/learning/programas/admin_enroll.html:24
-#: now_lms/templates/learning/programas/admin_enroll.html:34
-#: now_lms/templates/learning/programas/admin_enrollments.html:50
-#: now_lms/templates/learning/programas/inscribir_programa.html:6
-#: now_lms/templates/learning/programas/inscribir_programa.html:19
-msgid "Inscripción"
-msgstr "Enrollment"
-
-#: now_lms/templates/learning/programas/admin_enroll.html:24
-#: now_lms/templates/learning/programas/admin_enroll.html:34
-#: now_lms/templates/learning/programas/admin_enroll.html:77
-#: now_lms/templates/learning/programas/admin_enroll.html:86
-#: now_lms/templates/learning/programas/admin_enrollments.html:24
-#: now_lms/templates/learning/programas/admin_enrollments.html:38
-#: now_lms/templates/learning/programas/editar_programa.html:6
-#: now_lms/templates/learning/programas/editar_programa.html:28
-#: now_lms/templates/learning/programas/editar_programa.html:43
-#: now_lms/templates/learning/programas/gestionar_cursos.html:46
-#: now_lms/templates/learning/programas/gestionar_cursos.html:122
-#: now_lms/templates/learning/programas/inscribir_programa.html:6
-#: now_lms/templates/learning/programas/inscribir_programa.html:19
-#: now_lms/templates/learning/programas/inscribir_programa.html:27
-#: now_lms/templates/learning/programas/inscribir_programa.html:32
-#: now_lms/templates/learning/programas/inscribir_usuario.html:24
-#: now_lms/templates/learning/programas/inscribir_usuario.html:58
-#: now_lms/templates/learning/programas/inscribir_usuario.html:103
-#: now_lms/templates/learning/programas/lista_cursos.html:18
-#: now_lms/templates/learning/programas/lista_programas.html:26
-#: now_lms/templates/learning/programas/lista_programas.html:157
-#: now_lms/templates/learning/programas/nuevo_programa.html:6
-#: now_lms/templates/learning/programas/nuevo_programa.html:27
-#: now_lms/templates/learning/programas/nuevo_programa.html:32
-#: now_lms/templates/learning/programas/nuevo_programa.html:33
-#: now_lms/templates/learning/programas/tomar_programa.html:6
-#: now_lms/templates/learning/programas/tomar_programa.html:27
-#: now_lms/templates/learning/programas/tomar_programa.html:35
-#: now_lms/templates/learning/programas/tomar_programa.html:99
-msgid "Programa"
-msgstr "Program"
-
-#: now_lms/templates/learning/programas/editar_programa.html:110
-msgid "Actualizar Programa"
-msgstr "Update Program"
-
-#: now_lms/templates/learning/programas/nuevo_programa.html:77
-msgid "Crear Programa"
-msgstr "Create Program"
-
-msgid "Lista de"
-msgstr "List of"
-
-msgid "Disponibles"
-msgstr "Available"
-
-msgid "Gestiona y administra tus recursos de aprendizaje"
-msgstr "Manage and administer your learning resources"
-
-msgid "Nuevo recurso"
-msgstr "New Resource"
-
-msgid "Lista de recursos disponibles en el sistema."
-msgstr "List of available resources in the system."
-
-msgid "¿Está seguro de que desea eliminar este recurso?"
-msgstr "Are you sure you want to delete this resource?"
-
-msgid "No hay recursos disponibles"
-msgstr "No resources available"
-
-msgid "Usted no ha creado ningún recurso todavía."
-msgstr "You have not created any resources yet."
-
-msgid "Crear primer recurso"
-msgstr "Create First Resource"
-
-msgid "Visor PDF"
-msgstr "PDF Viewer"
-
-msgid "Cargando PDF..."
-msgstr "Loading PDF..."
-
-msgid "Visor PDF no disponible"
-msgstr "PDF Viewer not available"
-
-msgid "Su navegador no puede mostrar PDFs directamente. Descargue el archivo para verlo:"
-msgstr "Your browser cannot display PDFs directly. Please download the file to view it:"
-
-msgid "Descargar"
-msgstr "Download"
-
-msgid "Presentación"
-msgstr "Presentation"
-
-msgid "Vista general"
-msgstr "Overview"
-
-msgid "Ayuda"
-msgstr "Help"
-
-msgid "No hay diapositivas disponibles en esta presentación."
-msgstr "No slides available in this presentation."
-
-msgid "Requerido"
-msgstr "Required"
-
-msgid "Opcional"
-msgstr "Optional"
-
-msgid "Alternativo"
-msgstr "Alternative"
-
-msgid "Contenido del Curso"
-msgstr "Course Content"
-
-msgid "Guardar Cambios"
-msgstr "Save Changes"
-
-msgid "Titulo del Recurso"
-msgstr "Resource Title"
-
-msgid "Actualizar Recurso"
-msgstr "Update Resource"
-
-msgid "Nombre de la Imagen"
-msgstr "Image Name"
-
-msgid "Nombre del Audio"
-msgstr "Audio Name"
-
-msgid "Nombre del Documento"
-msgstr "Document Name"
-
-msgid "Guardar Presentación"
-msgstr "Save Presentation"
-
-msgid "Crear un nuevo recurso"
-msgstr "Create a New Resource"
-
-msgid "Recurso Externo"
-msgstr "External Resource"
-
-msgid "Agregar Recurso"
-msgstr "Add Resource"
-
-msgid "Nombre de la imagén"
-msgstr "Image Name"
-
-msgid "Fecha del Meet"
-msgstr "Meet Date"
-
-msgid "Nombre del archivo."
-msgstr "File Name"
-
-msgid "Vista Pública"
-msgstr "Public View"
-
-msgid "Nueva Clase Magistral"
-msgstr "New Masterclass"
-
-msgid "Horario"
-msgstr "Schedule"
-
-msgid "Inscritos"
-msgstr "Enrolled"
-
-msgid "En Vivo"
-msgstr "Live"
-
-msgid "Finalizada"
-msgstr "Finished"
-
-msgid "Próxima"
-msgstr "Upcoming"
-
-msgid "Certificada"
-msgstr "Certified"
-
-msgid "Navegación de páginas"
-msgstr "Pagination"
-
-msgid "Total Clases"
-msgstr "Total Classes"
-
-msgid "Próximas"
-msgstr "Upcoming"
-
-msgid "Finalizadas"
-msgstr "Completed"
-
-msgid "No hay clases magistrales"
-msgstr "No masterclasses"
-
-msgid "No se han creado clases magistrales aún."
-msgstr "No masterclasses have been created yet."
-
-msgid "Crear Primera Clase Magistral"
-msgstr "Create First Masterclass"
-
-#: now_lms/templates/masterclass/detail_public.html:19
-#: now_lms/templates/masterclass/enroll.html:19
-#: now_lms/templates/masterclass/instructor_create.html:19
-#: now_lms/templates/masterclass/instructor_edit.html:19
-#: now_lms/templates/perfiles/estudiante.html:36
-msgid "breadcrumb"
-msgstr "breadcrumb"
-
-#: now_lms/templates/masterclass/detail_public.html:23
-#: now_lms/templates/masterclass/enroll.html:23
-#: now_lms/templates/themes/cambridge/navbar.j2:58
-#: now_lms/templates/themes/now_lms/navbar.j2:69
-msgid "Clases Magistrales"
-msgstr "Masterclasses"
-
-#: now_lms/templates/masterclass/detail_public.html:42
-msgid "¡Sesión en Progreso - Haz clic para unirte!"
-msgstr "Session in Progress - Click to Join!"
-
-#: now_lms/templates/masterclass/detail_public.html:45
-msgid "Unirse a"
-msgstr "Join"
-
-#: now_lms/templates/masterclass/detail_public.html:48
-msgid "Debes estar inscrito para acceder a la sesión en vivo."
-msgstr "You must be enrolled to access the live session."
-
-#: now_lms/templates/masterclass/detail_public.html:55
-#: now_lms/templates/masterclass/enroll.html:46
-msgid "Información del Evento"
-msgstr "Event Information"
-
-msgid "Fecha:"
-msgstr "Date:"
-
-msgid "Horario:"
-msgstr "Time:"
-
-#: now_lms/templates/masterclass/detail_public.html:85
-msgid "Próximamente"
-msgstr "Upcoming"
-
-#: now_lms/templates/masterclass/detail_public.html:89
-msgid "Finalizado"
-msgstr "Completed"
-
-msgid "Información para Participantes"
-msgstr "Participant Information"
-
-#: now_lms/templates/masterclass/detail_public.html:117
-msgid "Únete 5 minutos antes del inicio"
-msgstr "Join 5 minutes before the start"
-
-#: now_lms/templates/masterclass/detail_public.html:137
-msgid "Obtén acceso completo a la sesión en vivo y material exclusivo."
-msgstr "Get full access to the live session and exclusive material."
-
-#: now_lms/templates/masterclass/detail_public.html:155
-msgid "Grabación Disponible"
-msgstr "Recording Available"
-
-#: now_lms/templates/masterclass/detail_public.html:156
-msgid "Aunque el evento en vivo ya terminó, puedes ver la grabación."
-msgstr "Although the live event has ended, you can watch the recording."
-
-#: now_lms/templates/masterclass/detail_public.html:167
-msgid "Información del Instructor"
-msgstr "Instructor Information"
-
-#: now_lms/templates/masterclass/enroll.html:108
-msgid "Información de Pago"
-msgstr "Payment Information"
-
-#: now_lms/templates/masterclass/enroll.html:120
-msgid "Al inscribirte confirmas que puedes asistir en la fecha y hora programada"
-msgstr ""
-"By enrolling, you confirm that you can attend on the scheduled date and "
-"time"
-
-#: now_lms/templates/masterclass/enroll.html:124
-msgid "Se recomienda unirse 5 minutos antes del inicio"
-msgstr "It is recommended to join 5 minutes before the start"
-
-#: now_lms/templates/masterclass/instructor_create.html:23
-#: now_lms/templates/masterclass/instructor_edit.html:23
-msgid "Mis Clases Magistrales"
-msgstr "My Masterclasses"
-
-#: now_lms/templates/masterclass/instructor_create.html:45
-#: now_lms/templates/masterclass/instructor_edit.html:45
-msgid "Información Básica"
-msgstr "Basic Information"
-
-#: now_lms/templates/masterclass/instructor_create.html:70
-#: now_lms/templates/masterclass/instructor_edit.html:70
-msgid "Esta descripción será visible para todos los usuarios."
-msgstr "This description will be visible to all users."
-
-#: now_lms/templates/masterclass/instructor_create.html:85
-#: now_lms/templates/masterclass/instructor_edit.html:85
-msgid "Esta descripción solo será visible para usuarios inscritos."
-msgstr "This description will only be visible to enrolled users."
-
-#: now_lms/templates/masterclass/instructor_create.html:223
-msgid "Crear Clase Magistral"
-msgstr "Create Masterclass"
-
-#: now_lms/templates/masterclass/instructor_list.html:89
-msgid "Estudiantes"
-msgstr "Students"
-
-#: now_lms/templates/masterclass/instructor_list.html:142
-msgid "No tienes clases magistrales"
-msgstr "You have no masterclasses"
-
-#: now_lms/templates/masterclass/list_public.html:157
-msgid "No hay clases magistrales disponibles"
-msgstr "No masterclasses available"
-
-#: now_lms/templates/masterclass/list_public.html:158
-msgid "Vuelve pronto para ver nuevas clases magistrales."
-msgstr "Check back soon for new masterclasses."
-
-#: now_lms/templates/masterclass/my_enrollments.html:66
-msgid "En Vivo Ahora"
-msgstr "Live Now"
-
-#: now_lms/templates/masterclass/my_enrollments.html:80
-msgid "¡En vivo ahora!"
-msgstr "Live Now!"
-
-#: now_lms/templates/masterclass/my_enrollments.html:173
-msgid "Explora nuestras clases magistrales disponibles."
-msgstr "Explore our available masterclasses."
-
-#: now_lms/templates/page_info/page_info.html:6
-msgid "Page Info - Development Information"
-msgstr "Page Info - Development Information"
-
-#: now_lms/templates/page_info/page_info.html:40
-msgid "Development Information"
-msgstr "Development Information"
-
-#: now_lms/templates/page_info/page_info.html:41
-msgid "CI Environment Only"
-msgstr "CI Environment Only"
-
-#: now_lms/templates/page_info/page_info.html:46
-msgid "Application"
-msgstr "Application"
-
-#: now_lms/templates/page_info/page_info.html:51
-msgid "Version"
-msgstr "Version"
-
-#: now_lms/templates/page_info/page_info.html:55
-msgid "Code Name"
-msgstr "Code Name"
-
-#: now_lms/templates/page_info/page_info.html:59
-msgid "Database Engine"
-msgstr "Database Engine"
-
-#: now_lms/templates/page_info/page_info.html:60
-msgid "Unknown"
-msgstr "Unknown"
-
-#: now_lms/templates/page_info/page_info.html:63
-msgid "Cache Type"
-msgstr "Cache Type"
-
-#: now_lms/templates/page_info/page_info.html:73
-msgid "System"
-msgstr "System"
-
-#: now_lms/templates/page_info/page_info.html:78
-msgid "Operating System"
-msgstr "Operating System"
-
-#: now_lms/templates/page_info/page_info.html:82
-msgid "System Version"
-msgstr "System Version"
-
-#: now_lms/templates/page_info/page_info.html:86
-msgid "Architecture"
-msgstr "Architecture"
-
-#: now_lms/templates/page_info/page_info.html:90
-msgid "Python Version"
-msgstr "Python Version"
-
-#: now_lms/templates/page_info/page_info.html:94
-msgid "Python Implementation"
-msgstr "Python Implementation"
-
-#: now_lms/templates/page_info/page_info.html:104
-msgid "Configuration"
-msgstr "Configuration"
-
-#: now_lms/templates/page_info/page_info.html:109
-msgid "Application Directory"
-msgstr "Application Directory"
-
-#: now_lms/templates/page_info/page_info.html:113
-msgid "Base Files Directory"
-msgstr "Base Files Directory"
-
-#: now_lms/templates/page_info/page_info.html:117
-msgid "Private Files Directory"
-msgstr "Private Files Directory"
-
-#: now_lms/templates/page_info/page_info.html:121
-msgid "Public Files Directory"
-msgstr "Public Files Directory"
-
-#: now_lms/templates/page_info/page_info.html:125
-msgid "Templates Directory"
-msgstr "Templates Directory"
-
-#: now_lms/templates/page_info/page_info.html:129
-msgid "Time Zone"
-msgstr "Time Zone"
-
-#: now_lms/templates/page_info/page_info.html:133
-msgid "Language"
-msgstr "Language"
-
-#: now_lms/templates/page_info/page_info.html:143
-msgid "LMS Statistics"
-msgstr "LMS Statistics"
-
-#: now_lms/templates/page_info/page_info.html:150
-msgid "Courses"
-msgstr "Courses"
-
-#: now_lms/templates/page_info/page_info.html:154
-msgid "Students"
-msgstr "Students"
-
-#: now_lms/templates/page_info/page_info.html:158
-msgid "Teachers"
-msgstr "Teachers"
-
-#: now_lms/templates/page_info/page_info.html:162
-msgid "Moderators"
-msgstr "Moderators"
-
-#: now_lms/templates/page_info/page_info.html:166
-msgid "Enrollments"
-msgstr "Enrollments"
-
-#: now_lms/templates/page_info/page_info.html:174
-msgid "Certificates"
-msgstr "Certificates"
-
-#: now_lms/templates/page_info/page_info.html:178
-msgid "Programs"
-msgstr "Programs"
-
-#: now_lms/templates/page_info/page_info.html:182
-msgid "Evaluations"
-msgstr "Evaluations"
-
-#: now_lms/templates/page_info/page_info.html:186
-msgid "Blog Posts"
-msgstr "Blog Posts"
-
-#: now_lms/templates/page_info/page_info.html:190
-msgid "Master Classes"
-msgstr "Masterclasses"
-
-#: now_lms/templates/page_info/page_info.html:203
-msgid "Environment Variables"
-msgstr "Environment Variables"
-
-#: now_lms/templates/page_info/page_info.html:204
-msgid "filtered"
-msgstr "filtered"
-
-#: now_lms/templates/page_info/page_info.html:220
-msgid "No environment variables to display."
-msgstr "No environment variables to display."
-
-#: now_lms/templates/page_info/page_info.html:229
-msgid "Routes"
-msgstr "Routes"
-
-#: now_lms/templates/page_info/page_info.html:230
-msgid "total"
-msgstr "total"
-
-#: now_lms/templates/page_info/page_info.html:238
-msgid "Endpoint"
-msgstr "Endpoint"
-
-#: now_lms/templates/page_info/page_info.html:239
-msgid "Route"
-msgstr "Route"
-
-#: now_lms/templates/page_info/page_info.html:240
-msgid "Methods"
-msgstr "Methods"
-
-#: now_lms/templates/payments/paypal.html:6
-msgid "Procesando Pago"
-msgstr "Processing Payment"
-
-#: now_lms/templates/payments/paypal.html:21
-msgid "Cargando..."
-msgstr "Loading..."
-
-#: now_lms/templates/payments/paypal.html:23
-msgid "Procesando su pago"
-msgstr "Processing your payment"
-
-#: now_lms/templates/payments/paypal.html:25
-msgid ""
-"Por favor espere mientras lo redirigimos a PayPal para completar su pago "
-"de forma\n"
-"                                segura."
-msgstr ""
-"Please wait while we redirect you to PayPal to complete your payment "
-"securely."
-
-#: now_lms/templates/payments/paypal.html:29
-msgid "Si no es redirigido automáticamente,"
-msgstr "If you are not redirected automatically,"
-
-#: now_lms/templates/payments/paypal.html:30
-msgid "haga clic aquí"
-msgstr "click here"
-
-#: now_lms/templates/perfiles/admin.html:7
-msgid "Panel de Administración"
-msgstr "Admin Dashboard"
-
-#: now_lms/templates/perfiles/admin.html:49
-msgid "Bienvenido, Administrador"
-msgstr "Welcome, Administrator"
-
-#: now_lms/templates/perfiles/admin.html:51
-msgid "Tu centro de control y administración del sistema"
-msgstr "Your system control and administration center"
-
-#: now_lms/templates/perfiles/admin.html:59
-#: now_lms/templates/perfiles/admin.html:90
-msgid "Ver Usuarios"
-msgstr "View Users"
-
-#: now_lms/templates/perfiles/admin.html:76
-msgid "Usuarios Totales"
-msgstr "Total Users"
-
-#: now_lms/templates/perfiles/admin.html:102
-#: now_lms/templates/perfiles/admin.html:294
-msgid "Usuarios Inactivos"
-msgstr "Inactive Users"
-
-#: now_lms/templates/perfiles/admin.html:105
-msgid "Requieren atención"
-msgstr "Require attention"
-
-#: now_lms/templates/perfiles/admin.html:128
-msgid "Cursos Totales"
-msgstr "Total Courses"
-
-#: now_lms/templates/perfiles/admin.html:157
-msgid "Estudiantes inscritos"
-msgstr "Enrolled Students"
-
-#: now_lms/templates/perfiles/admin.html:165
-msgid "Total de inscripciones"
-msgstr "Total Enrollments"
-
-#: now_lms/templates/perfiles/admin.html:227
-msgid "No hay cursos en el sistema"
-msgstr "There are no courses in the system"
-
-#: now_lms/templates/perfiles/admin.html:240
-msgid "Gestión del Sistema"
-msgstr "System Management"
-
-#: now_lms/templates/perfiles/admin.html:262
-msgid "Personalización"
-msgstr "Customization"
-
-#: now_lms/templates/perfiles/admin.html:273
-msgid "Herramientas Administrativas"
-msgstr "Administrative Tools"
-
-#: now_lms/templates/perfiles/admin.html:283
-msgid "Gestión de Usuarios"
-msgstr "User Management"
-
-#: now_lms/templates/perfiles/admin.html:289
-msgid "Usuarios Activos"
-msgstr "Active Users"
-
-#: now_lms/templates/perfiles/admin.html:317
-msgid "Correo SMTP"
-msgstr "SMTP Mail"
-
-#: now_lms/templates/perfiles/admin.html:329
-msgid "Contenido"
-msgstr "Content"
-
-#: now_lms/templates/perfiles/admin.html:352
-msgid "Herramientas"
-msgstr "Tools"
-
-#: now_lms/templates/perfiles/admin.html:358
-msgid "Pagos PayPal"
-msgstr "PayPal Payments"
-
-#: now_lms/templates/perfiles/admin.html:363
-msgid "AdSense"
-msgstr "AdSense"
-
-#: now_lms/templates/perfiles/estudiante.html:7
-#: now_lms/templates/perfiles/estudiante.html:43
-msgid "Panel de Estudiante"
-msgstr "Student Dashboard"
-
-#: now_lms/templates/perfiles/estudiante.html:65
-msgid "Panel principal del estudiante para gestionar tu aprendizaje."
-msgstr "Main student dashboard to manage your learning."
-
-#: now_lms/templates/perfiles/estudiante.html:72
-msgid "Mis Cursos"
-msgstr "My Courses"
-
-#: now_lms/templates/perfiles/estudiante.html:73
-msgid "Accede a tus cursos inscritos"
-msgstr "Access your enrolled courses"
-
-#: now_lms/templates/perfiles/estudiante.html:86
-msgid "Gestiona tus fechas importantes"
-msgstr "Manage your important dates"
-
-#: now_lms/templates/perfiles/estudiante.html:101
-#: now_lms/templates/perfiles/moderador.html:70
-msgid "Actualiza tu información personal"
-msgstr "Update your personal information"
-
-#: now_lms/templates/perfiles/estudiante.html:103
-#: now_lms/templates/perfiles/moderador.html:72
-msgid "Ver Perfil"
-msgstr "View Profile"
-
-#: now_lms/templates/perfiles/estudiante.html:114
-msgid "Revisa tus logros obtenidos"
-msgstr "Review your achievements"
-
-#: now_lms/templates/perfiles/instructor.html:157
-msgid "Clases disponibles"
-msgstr "Available Classes"
-
-#: now_lms/templates/perfiles/instructor.html:232
-msgid "No hay cursos creados aún"
-msgstr "No courses created yet"
-
-#: now_lms/templates/perfiles/moderador.html:6
-msgid "Panel de Moderación"
-msgstr "Moderation Dashboard"
-
-#: now_lms/templates/perfiles/moderador.html:34
-msgid "Bienvenido Moderador"
-msgstr "Welcome, Moderator"
-
-#: now_lms/templates/perfiles/moderador.html:36
-msgid "Gestiona los mensajes y comunicaciones del sistema."
-msgstr "Manage system messages and communications."
-
-#: now_lms/templates/perfiles/moderador.html:44
-msgid "Gestiona las conversaciones de usuarios"
-msgstr "Manage user conversations"
-
-#: now_lms/templates/perfiles/moderador.html:46
-msgid "Ver Mis Mensajes"
-msgstr "View My Messages"
-
-#: now_lms/templates/perfiles/moderador.html:56
-msgid "Revisa contenido reportado por usuarios"
-msgstr "Review content reported by users"
-
-#: now_lms/templates/perfiles/moderador.html:82
-msgid "Revisa fechas importantes"
-msgstr "Review important dates"
-
-#: now_lms/templates/themes/amber/base.j2:6
-#: now_lms/templates/themes/amber/header.j2:4
-#: now_lms/templates/themes/cambridge/base.j2:6
-#: now_lms/templates/themes/cambridge/header.j2:4
-#: now_lms/templates/themes/classic/base.j2:6
-#: now_lms/templates/themes/classic/header.j2:4
-#: now_lms/templates/themes/corporative/base.j2:6
-#: now_lms/templates/themes/corporative/header.j2:4
-#: now_lms/templates/themes/finance/base.j2:6
-#: now_lms/templates/themes/finance/header.j2:4
-#: now_lms/templates/themes/golden/base.j2:6
-#: now_lms/templates/themes/golden/header.j2:4
-#: now_lms/templates/themes/harvard/base.j2:6
-#: now_lms/templates/themes/lime/base.j2:6
-#: now_lms/templates/themes/lime/header.j2:4
-#: now_lms/templates/themes/nebula/base.j2:6
-#: now_lms/templates/themes/nebula/header.j2:4
-#: now_lms/templates/themes/now_lms/base.j2:7
-#: now_lms/templates/themes/now_lms/header.j2:4
-#: now_lms/templates/themes/ocean/base.j2:6
-#: now_lms/templates/themes/ocean/header.j2:4
-#: now_lms/templates/themes/oxford/base.j2:6
-#: now_lms/templates/themes/oxford/header.j2:4
-#: now_lms/templates/themes/sakura/base.j2:6
-#: now_lms/templates/themes/sakura/header.j2:4
-msgid "Aplicación para gestión del aprendizaje."
-msgstr "Application for learning management."
-
-#: now_lms/templates/themes/cambridge/navbar.j2:63
-msgid "Moderación"
-msgstr "Moderation"
-
-#: now_lms/templates/themes/cambridge/navbar.j2:67
-msgid "Docente"
-msgstr "Teacher"
-
-#: now_lms/templates/themes/cambridge/navbar.j2:98
-msgid "Perfil de Usuario"
-msgstr "User Profile"
-
-#: now_lms/templates/themes/cambridge/navbar.j2:114
-msgid "Cerrar Sesión"
-msgstr "Log Out"
-
-#: now_lms/templates/themes/cambridge/navbar.j2:141
-msgid "Versión"
-msgstr "Version"
-
-#: now_lms/templates/themes/cambridge/navbar.j2:165
-msgid "Manual de Usuario"
-msgstr "User Manual"
-
-#: now_lms/templates/themes/cambridge/navbar.j2:172
-msgid "Manual de Administración"
-msgstr "Administration Manual"
-
-#: now_lms/vistas/programs.py:131
-msgid "Nuevo Programa creado."
-msgstr "New Program created."
-
-#: now_lms/vistas/programs.py:135
-msgid "Hubo un error al crear el programa."
-msgstr "There was an error creating the program."
-
-#: now_lms/vistas/programs.py:222
-msgid ""
-"No se puede cambiar estatus de programa a publico porque no tiene cursos "
-"añadidos"
-msgstr ""
-"The program status cannot be changed to public because it has no courses "
-"added"
-
-#: now_lms/vistas/programs.py:226
-msgid "No se puede cambiar programa a abierto porque no tiene cursos añadidos"
-msgstr "The program cannot be changed to open because it has no courses added"
-
-#: now_lms/vistas/programs.py:257
-msgid "Portada del curso actualizada correctamente"
-msgstr "Course cover updated successfully"
-
-#: now_lms/vistas/programs.py:260
-msgid "No se pudo actualizar la portada del curso."
-msgstr "The course cover could not be updated."
-
-#: now_lms/vistas/programs.py:262
-msgid "Programa editado correctamente."
-msgstr "Program edited successfully."
-
-#: now_lms/vistas/programs.py:265
-msgid "No se puedo editar el programa."
-msgstr "The program could not be edited."
-
-#: now_lms/vistas/programs.py:375
-msgid "Ya estás inscrito en este programa."
-msgstr "You are already enrolled in this program."
 
 #: now_lms/vistas/programs.py:385
 msgid "Te has inscrito exitosamente al programa."
